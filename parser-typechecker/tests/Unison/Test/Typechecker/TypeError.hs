--- conflicted
+++ resolved
@@ -50,14 +50,7 @@
 
 yieldsError :: forall v a. Var v => String -> ErrorExtractor v Ann a -> Bool
 yieldsError s ex = let
-<<<<<<< HEAD
-  Result notes (Just _) = FileParsers.parseAndSynthesizeAsFile "test" s
+  Result notes (Just _) = Common.parseAndSynthesizeAsFile "test" s
   notes' :: [C.ErrorNote v Ann]
   notes' = [ n | Result.TypeError n <- toList notes ]
   in any (isJust . Ex.extract ex) notes'
-=======
-  Result notes (Just _) = Common.parseAndSynthesizeAsFile "test" s
-  notes' :: [C.Note v Ann]
-  notes' = [ n | Result.Typechecking n <- toList notes ]
-  in any (isJust . Ex.runNote ex) notes'
->>>>>>> 6be0cc46
