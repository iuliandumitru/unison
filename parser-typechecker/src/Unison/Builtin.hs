{-# LANGUAGE ExplicitForAll #-}
{-# LANGUAGE OverloadedStrings #-}
{-# LANGUAGE Rank2Types #-}
{-# LANGUAGE ScopedTypeVariables #-}
{-# LANGUAGE TypeApplications #-}
module Unison.Builtin where

import           Control.Arrow ((&&&), second)
import qualified Data.Map as Map
import qualified Unison.ABT as ABT
import           Unison.DataDeclaration (DataDeclaration', EffectDeclaration')
import qualified Unison.DataDeclaration as DD
import qualified Unison.FileParser as FileParser
import           Unison.Parser (Ann(..))
import qualified Unison.Parser as Parser
import           Unison.PrintError (parseErrorToAnsiString)
import qualified Unison.Reference as R
import qualified Unison.Term as Term
import qualified Unison.TermParser as TermParser
import           Unison.Type (AnnotatedType)
import qualified Unison.Type as Type
import qualified Unison.TypeParser as TypeParser
import           Unison.Var (Var)
import qualified Unison.Var as Var

type Term v = Term.AnnotatedTerm v Ann
type Type v = AnnotatedType v Ann
type DataDeclaration v = DataDeclaration' v Ann
type EffectDeclaration v = EffectDeclaration' v Ann

-- todo: to update these, just inline definition of Parsers.{unsafeParseType, unsafeParseTerm}
-- then merge Parsers back into Parsers (and GC and unused functions)
-- parse a type, hard-coding the builtins defined in this file
t :: Var v => String -> Type v
t s = ABT.amap (const Intrinsic) .
          bindTypeBuiltins . either (error . parseErrorToAnsiString s) tweak $
          Parser.run (Parser.root TypeParser.valueType) s Parser.penv0
  -- lowercase vars become forall'd, and we assume the function is pure up
  -- until it returns its result.
  where tweak = Type.generalizeEffects 100000 . Type.generalizeLowercase

-- parse a term, hard-coding the builtins defined in this file
tm :: Var v => String -> Term v
tm s = bindBuiltins . either (error . parseErrorToAnsiString s) id $
          Parser.run (Parser.root TermParser.term) s Parser.penv0

parseDataDeclAsBuiltin :: Var v => String -> (v, (R.Reference, DataDeclaration v))
parseDataDeclAsBuiltin s =
  let (v, dd) = either (error . parseErrorToAnsiString s) id $
        Parser.run (Parser.root FileParser.dataDeclaration) s Parser.penv0
  in (v, (R.Builtin . Var.qualifiedName $ v,
          const Intrinsic <$>
          DD.bindBuiltins builtinTypes dd))

bindBuiltins :: Var v => Term v -> Term v
bindBuiltins = Term.bindBuiltins builtinTerms builtinTypes

bindTypeBuiltins :: Var v => Type v -> Type v
bindTypeBuiltins = Type.bindBuiltins builtinTypes

builtinTypedTerms :: Var v => [(v, (Term v, Type v))]
builtinTypedTerms = [(v, (e, t)) | (v, e@(Term.Ann' _ t)) <- builtinTerms ]

builtinTerms :: Var v => [(v, Term v)]
builtinTerms =
  let fns = [ (toSymbol r, Term.ann Intrinsic (Term.ref Intrinsic r) typ) |
              (r, typ) <- Map.toList builtins0 ]
  in (builtinDataAndEffectCtors ++ fns)

builtinDataAndEffectCtors :: forall v . Var v => [(v, Term v)]
builtinDataAndEffectCtors = (mkConstructors =<< builtinDataDecls')
  where
    mkConstructors :: (v, (R.Reference, DataDeclaration v)) -> [(v, Term v)]
    mkConstructors (vt, (r, dd)) =
      mkConstructor vt r <$> DD.constructors dd `zip` [0..]
    mkConstructor :: v -> R.Reference -> ((v, Type v), Int) -> (v, Term v)
    mkConstructor vt r ((v, _t), i) =
      (Var.named $ mconcat [Var.qualifiedName vt, ".", Var.qualifiedName v],
        Term.constructor Intrinsic r i)

builtinTypes :: forall v. Var v => [(v, R.Reference)]
builtinTypes = builtinTypes' ++ (f <$> Map.toList (builtinDataDecls @v))
  where f (r@(R.Builtin s), _) = (Var.named s, r)
        f (R.Derived h, _) =
          error $ "expected builtin to be all R.Builtins; " ++
                  "don't know what name to assign to " ++ show h

builtinTypes' :: Var v => [(v, R.Reference)]
builtinTypes' = (Var.named &&& R.Builtin) <$>
  ["Int", "Nat", "Float", "Boolean",
    "Sequence", "Text", "Stream", "Effect"]

builtinEffectDecls :: forall v. Var v => Map.Map R.Reference (EffectDeclaration v)
builtinEffectDecls = Map.empty

builtinDataDecls :: forall v. (Var v) => Map.Map R.Reference (DataDeclaration v)
builtinDataDecls = Map.fromList (snd <$> builtinDataDecls')

-- | parse some builtin data types, and resolve their free variables using
-- | builtinTypes' and those types defined herein
builtinDataDecls' :: forall v. (Var v) => [(v, (R.Reference, DataDeclaration v))]
builtinDataDecls' = bindAllTheTypes <$> l
  where
    bindAllTheTypes :: (v, (R.Reference, DataDeclaration v)) -> (v, (R.Reference, DataDeclaration v))
    bindAllTheTypes =
      second . second $ (DD.bindBuiltins $ builtinTypes' ++ (dd3ToType <$> l))
    dd3ToType (v, (r, _)) = (v, r)
    l :: [(v, (R.Reference, DataDeclaration v))]
    l = [ (Var.named "()",
            (R.Builtin "()",
             DD.mkDataDecl' Intrinsic [] [(Intrinsic,
                                           Var.named "()",
                                           Type.builtin Intrinsic "()")]))
    -- todo: figure out why `type () = ()` doesn't parse:
    -- l = [ parseDataDeclAsBuiltin "type () = ()"
        -- todo: These should get replaced by hashes,
        --       same as the user-defined data types.
        --       But we still will want a way to associate a name.
        --
        , parseDataDeclAsBuiltin "type Pair a b = Pair a b"
        , parseDataDeclAsBuiltin "type Optional a = None | Some a"
        ]

toSymbol :: Var v => R.Reference -> v
toSymbol (R.Builtin txt) = Var.named txt
toSymbol _ = error "unpossible"

builtins0 :: Var v => Map.Map R.Reference (Type v)
builtins0 = Map.fromList $
  [ (R.Builtin name, t typ) |
    (name, typ) <-
      [ ("Int.+", "Int -> Int -> Int")
      , ("Int.-", "Int -> Int -> Int")
      , ("Int.*", "Int -> Int -> Int")
      , ("Int./", "Int -> Int -> Int")
      , ("Int.<", "Int -> Int -> Boolean")
      , ("Int.>", "Int -> Int -> Boolean")
      , ("Int.<=", "Int -> Int -> Boolean")
      , ("Int.>=", "Int -> Int -> Boolean")
      , ("Int.==", "Int -> Int -> Boolean")
      , ("Int.increment", "Int -> Int")
      , ("Int.is-even", "Int -> Boolean")
      , ("Int.is-odd", "Int -> Boolean")
      , ("Int.signum", "Int -> Int")
      , ("Int.negate", "Int -> Int")

      , ("Nat.+", "Nat -> Nat -> Nat")
      , ("Nat.drop", "Nat -> Nat -> Nat")
      , ("Nat.sub", "Nat -> Nat -> Int")
      , ("Nat.*", "Nat -> Nat -> Nat")
      , ("Nat./", "Nat -> Nat -> Nat")
      , ("Nat.<", "Nat -> Nat -> Boolean")
      , ("Nat.>", "Nat -> Nat -> Boolean")
      , ("Nat.<=", "Nat -> Nat -> Boolean")
      , ("Nat.>=", "Nat -> Nat -> Boolean")
      , ("Nat.==", "Nat -> Nat -> Boolean")
      , ("Nat.increment", "Nat -> Nat")
      , ("Nat.is-even", "Nat -> Boolean")
      , ("Nat.is-odd", "Nat -> Boolean")

      , ("Float.+", "Float -> Float -> Float")
      , ("Float.-", "Float -> Float -> Float")
      , ("Float.*", "Float -> Float -> Float")
      , ("Float./", "Float -> Float -> Float")
      , ("Float.<", "Float -> Float -> Boolean")
      , ("Float.>", "Float -> Float -> Boolean")
      , ("Float.<=", "Float -> Float -> Boolean")
      , ("Float.>=", "Float -> Float -> Boolean")
      , ("Float.==", "Float -> Float -> Boolean")

      , ("Boolean.not", "Boolean -> Boolean")

      , ("Text.empty", "Text")
      , ("Text.++", "Text -> Text -> Text")
      , ("Text.take", "Nat -> Text -> Text")
      , ("Text.drop", "Nat -> Text -> Text")
      , ("Text.size", "Text -> Nat")
      , ("Text.==", "Text -> Text -> Boolean")
      , ("Text.!=", "Text -> Text -> Boolean")
      , ("Text.<=", "Text -> Text -> Boolean")
      , ("Text.>=", "Text -> Text -> Boolean")
      , ("Text.<", "Text -> Text -> Boolean")
      , ("Text.>", "Text -> Text -> Boolean")

      , ("Stream.empty", "Stream a")
      , ("Stream.single", "a -> Stream a")
      , ("Stream.constant", "a -> Stream a")
      , ("Stream.from-int", "Int -> Stream Int")
      , ("Stream.from-nat", "Nat -> Stream Nat")
      , ("Stream.cons", "a -> Stream a -> Stream a")
      , ("Stream.take", "Nat -> Stream a -> Stream a")
      , ("Stream.drop", "Nat -> Stream a -> Stream a")
      , ("Stream.take-while", "(a ->{} Boolean) -> Stream a -> Stream a")
      , ("Stream.drop-while", "(a ->{} Boolean) -> Stream a -> Stream a")
      , ("Stream.map", "(a ->{} b) -> Stream a -> Stream b")
      , ("Stream.flat-map", "(a ->{} Stream b) -> Stream a -> Stream b")
      , ("Stream.fold-left", "b -> (b ->{} a ->{} b) -> Stream a -> b")
      , ("Stream.iterate", "a -> (a -> a) -> Stream a")
      , ("Stream.reduce", "a -> (a ->{} a ->{} a) -> Stream a -> a")
      , ("Stream.to-sequence", "Stream a -> Sequence a")
      , ("Stream.filter", "(a ->{} Boolean) -> Stream a -> Stream a")
      , ("Stream.scan-left", "b -> (b ->{} a ->{} b) -> Stream a -> Stream b")
      , ("Stream.sum-int", "Stream Int -> Int")
      , ("Stream.sum-nat", "Stream Nat -> Nat")
      , ("Stream.sum-float", "Stream Float -> Float")
      , ("Stream.append", "Stream a -> Stream a -> Stream a")
      , ("Stream.zip-with", "(a ->{} b ->{} c) -> Stream a -> Stream b -> Stream c")
      , ("Stream.unfold", "(a ->{} Optional (b, a)) -> b -> Stream a")

      , ("Sequence.empty", "[a]")
      , ("Sequence.cons", "a -> [a] -> [a]")
      , ("Sequence.snoc", "[a] -> a -> [a]")
      , ("Sequence.take", "Nat -> [a] -> [a]")
      , ("Sequence.drop", "Nat -> [a] -> [a]")
      , ("Sequence.++", "[a] -> [a] -> [a]")
<<<<<<< HEAD
      , ("Sequence.size", "[a] -> UInt64")
      , ("Sequence.at", "UInt64 -> [a] -> Optional a")
=======
      , ("Sequence.size", "[a] -> Nat")
      , ("Sequence.at", "Nat -> [a] -> Optional a")
>>>>>>> 17309cdd

      , ("Debug.watch", "Text -> a -> a")
      ]
  ]<|MERGE_RESOLUTION|>--- conflicted
+++ resolved
@@ -213,13 +213,8 @@
       , ("Sequence.take", "Nat -> [a] -> [a]")
       , ("Sequence.drop", "Nat -> [a] -> [a]")
       , ("Sequence.++", "[a] -> [a] -> [a]")
-<<<<<<< HEAD
-      , ("Sequence.size", "[a] -> UInt64")
-      , ("Sequence.at", "UInt64 -> [a] -> Optional a")
-=======
       , ("Sequence.size", "[a] -> Nat")
       , ("Sequence.at", "Nat -> [a] -> Optional a")
->>>>>>> 17309cdd
 
       , ("Debug.watch", "Text -> a -> a")
       ]
