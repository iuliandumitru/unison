{-# LANGUAGE OverloadedStrings #-}
{-# LANGUAGE TypeApplications #-}
{-# LANGUAGE ScopedTypeVariables #-}
{-# LANGUAGE ExplicitForAll #-}
module Unison.Builtin where

import           Control.Arrow ((&&&), second)
import qualified Data.Map as Map
<<<<<<< HEAD
import           Unison.DataDeclaration (DataDeclaration)
=======
import           Unison.DataDeclaration (DataDeclaration(..))
>>>>>>> d84a77f8
import qualified Unison.DataDeclaration as DD
import qualified Unison.Parser as Parser
import qualified Unison.Reference as R
import           Unison.Term (Term)
import qualified Unison.Term as Term
import qualified Unison.FileParser as FileParser
import qualified Unison.TermParser as TermParser
import qualified Unison.TypeParser as TypeParser
import           Unison.Type (Type)
import qualified Unison.Type as Type
import           Unison.Var (Var)
import qualified Unison.Var as Var

-- todo: to update these, just inline definition of Parsers.{unsafeParseType, unsafeParseTerm}
-- then merge Parsers2 back into Parsers (and GC and unused functions)
-- parse a type, hard-coding the builtins defined in this file
t :: Var v => String -> Type v
t s = bindTypeBuiltins . either error id $
  Parser.run (Parser.root TypeParser.valueType) s TypeParser.s0 Parser.penv0

-- parse a term, hard-coding the builtins defined in this file
tm :: Var v => String -> Term v
tm s = bindBuiltins . either error id $
  Parser.run (Parser.root TermParser.term) s TypeParser.s0 Parser.penv0

parseDataDeclAsBuiltin :: Var v => String -> (v, (R.Reference, DataDeclaration v))
parseDataDeclAsBuiltin s =
  let (v, dd) = either error id $
        Parser.run (Parser.root FileParser.dataDeclaration) s TypeParser.s0 Parser.penv0
  in (v, (R.Builtin . Var.qualifiedName $ v, DD.bindBuiltins builtinTypes dd))

bindBuiltins :: Var v => Term v -> Term v
bindBuiltins = Term.bindBuiltins builtinTerms builtinTypes

bindTypeBuiltins :: Var v => Type v -> Type v
bindTypeBuiltins = Type.bindBuiltins builtinTypes

builtinTerms :: forall v. Var v => [(v, Term v)]
builtinTerms = builtinTerms' ++
    (mkConstructors =<< builtinDataDecls')
  where
    mkConstructors :: (v, (R.Reference, DataDeclaration v)) -> [(v, Term v)]
    mkConstructors (vt, (r, dd)) =
      mkConstructor vt r <$> DD.constructors dd `zip` [0..]
    mkConstructor :: v -> R.Reference -> ((v, Type v), Int) -> (v, Term v)
    mkConstructor vt r ((v, _t), i) =
      (Var.named $ mconcat [Var.qualifiedName vt, ".", Var.qualifiedName v],
        Term.constructor r i)

builtinTerms' :: forall v. Var v => [(v, Term v)]
builtinTerms' = (toSymbol &&& Term.ref) <$> Map.keys (builtins @v)


builtinTypes :: forall v. Var v => [(v, Type v)]
builtinTypes = builtinTypes' ++ (f <$> Map.toList (builtinDataDecls @v))
  where f (r@(R.Builtin s), _) = (Var.named s, Type.ref r)
        f (R.Derived h, _) =
          error $ "expected builtinDataDecls to be all R.Builtins; " ++
                  "don't know what name to assign to " ++ show h

builtinTypes' :: Var v => [(v, Type v)]
builtinTypes' = (Var.named &&& (Type.ref . R.Builtin)) <$>
  ["Int64", "UInt64", "Float", "Boolean",
<<<<<<< HEAD
    "Sequence", "Text", "Stream", "()", "Pair", "Effect"]

builtinDataDecls :: (Var v) => Map.Map R.Reference (DataDeclaration v)
builtinDataDecls = Map.fromList $
  [ (R.Builtin "()", DD.mkDataDecl [] [(Var.named "()", Type.builtin "()")])
  , (R.Builtin "Pair",
     DD.mkDataDecl
       [Var.named "a", Var.named "b"]
       [(Var.named "Pair",
         let vars = ["a","b"]
             tvars = Type.v' <$> vars
         in Type.forall' vars . Type.arrows tvars $
              Type.builtin "Pair" `Type.apps` tvars)])
  ]
=======
    "Sequence", "Text", "Stream", "Effect"]

builtinDataDecls :: forall v. (Var v) => Map.Map R.Reference (DataDeclaration v)
builtinDataDecls = Map.fromList (snd <$> builtinDataDecls')

-- | parse some builtin data types, and resolve their free variables using
-- | builtinTypes' and those types defined herein
builtinDataDecls' :: forall v. (Var v) => [(v, (R.Reference, DataDeclaration v))]
builtinDataDecls' = bindAllTheTypes <$> l
  where
    bindAllTheTypes :: (v, (R.Reference, DataDeclaration v)) -> (v, (R.Reference, DataDeclaration v))
    bindAllTheTypes =
      second . second $ (DD.bindBuiltins $ builtinTypes' ++ (dd3ToType <$> l))
    dd3ToType (v, (r, _)) = (v, Type.ref r)
    l :: [(v, (R.Reference, DataDeclaration v))]
    l = [ (Var.named "()",
            (R.Builtin "()", DataDeclaration [] [(Var.named "()", Type.builtin "()")]))
    -- todo: figure out why `type () = ()` doesn't parse:
    -- l = [ parseDataDeclAsBuiltin "type () = ()"
        -- todo: These should get replaced by hashes,
        --       same as the user-defined data types.
        --       But we still will want a way to associate a name.
        --
        , parseDataDeclAsBuiltin "type Pair a b = Pair a b"
        , parseDataDeclAsBuiltin "type Optional a = None | Some a"
        ]
>>>>>>> d84a77f8

toSymbol :: Var v => R.Reference -> v
toSymbol (R.Builtin txt) = Var.named txt
toSymbol _ = error "unpossible"

builtins :: Var v => Map.Map R.Reference (Type v)
builtins = Map.fromList $
  [ (R.Builtin name, t typ) |
    (name, typ) <-
      [ ("Int64.+", "Int64 -> Int64 -> Int64")
      , ("Int64.-", "Int64 -> Int64 -> Int64")
      , ("Int64.*", "Int64 -> Int64 -> Int64")
      , ("Int64./", "Int64 -> Int64 -> Int64")
      , ("Int64.<", "Int64 -> Int64 -> Boolean")
      , ("Int64.>", "Int64 -> Int64 -> Boolean")
      , ("Int64.<=", "Int64 -> Int64 -> Boolean")
      , ("Int64.>=", "Int64 -> Int64 -> Boolean")
      , ("Int64.==", "Int64 -> Int64 -> Boolean")
      , ("Int64.increment", "Int64 -> Int64")
      , ("Int64.is-even", "Int64 -> Boolean")
      , ("Int64.is-odd", "Int64 -> Boolean")
      , ("Int64.signum", "Int64 -> Int64")
      , ("Int64.negate", "Int64 -> Int64")

      , ("UInt64.+", "UInt64 -> UInt64 -> UInt64")
      , ("UInt64.drop", "UInt64 -> UInt64 -> UInt64")
      , ("UInt64.sub", "UInt64 -> UInt64 -> Int64")
      , ("UInt64.*", "UInt64 -> UInt64 -> UInt64")
      , ("UInt64./", "UInt64 -> UInt64 -> UInt64")
      , ("UInt64.<", "UInt64 -> UInt64 -> Boolean")
      , ("UInt64.>", "UInt64 -> UInt64 -> Boolean")
      , ("UInt64.<=", "UInt64 -> UInt64 -> Boolean")
      , ("UInt64.>=", "UInt64 -> UInt64 -> Boolean")
      , ("UInt64.==", "UInt64 -> UInt64 -> Boolean")
      , ("UInt64.increment", "UInt64 -> UInt64")
      , ("UInt64.is-even", "UInt64 -> Boolean")
      , ("UInt64.is-odd", "UInt64 -> Boolean")

      , ("Float.+", "Float -> Float -> Float")
      , ("Float.-", "Float -> Float -> Float")
      , ("Float.*", "Float -> Float -> Float")
      , ("Float./", "Float -> Float -> Float")
      , ("Float.<", "Float -> Float -> Boolean")
      , ("Float.>", "Float -> Float -> Boolean")
      , ("Float.<=", "Float -> Float -> Boolean")
      , ("Float.>=", "Float -> Float -> Boolean")
      , ("Float.==", "Float -> Float -> Boolean")

      , ("Boolean.not", "Boolean -> Boolean")

      , ("Text.empty", "Text")
      , ("Text.concatenate", "Text -> Text -> Text")
      , ("Text.take", "UInt64 -> Text -> Text")
      , ("Text.drop", "UInt64 -> Text -> Text")
      , ("Text.size", "Text -> UInt64")
      , ("Text.==", "Text -> Text -> Boolean")
      , ("Text.!=", "Text -> Text -> Boolean")
      , ("Text.<=", "Text -> Text -> Boolean")
      , ("Text.>=", "Text -> Text -> Boolean")
      , ("Text.<", "Text -> Text -> Boolean")
      , ("Text.>", "Text -> Text -> Boolean")

      , ("Stream.empty", "forall a . Stream a")
      , ("Stream.single", "forall a . a -> Stream a")
      , ("Stream.constant", "forall a . a -> Stream a")
      , ("Stream.from-int64", "Int64 -> Stream Int64")
      , ("Stream.from-uint64", "UInt64 -> Stream UInt64")
      , ("Stream.cons", "forall a . a -> Stream a -> Stream a")
      , ("Stream.take", "forall a . UInt64 -> Stream a -> Stream a")
      , ("Stream.drop", "forall a . UInt64 -> Stream a -> Stream a")
      , ("Stream.take-while", "forall a . (a -> Boolean) -> Stream a -> Stream a")
      , ("Stream.drop-while", "forall a . (a -> Boolean) -> Stream a -> Stream a")
      , ("Stream.map", "forall a b . (a -> b) -> Stream a -> Stream b")
      , ("Stream.flat-map", "forall a b . (a -> Stream b) -> Stream a -> Stream b")
      , ("Stream.fold-left", "forall a b . b -> (b -> a -> b) -> Stream a -> b")
      , ("Stream.iterate", "forall a . a -> (a -> a) -> Stream a")
      , ("Stream.reduce", "forall a . a -> (a -> a -> a) -> Stream a -> a")
      , ("Stream.to-sequence", "forall a . Stream a -> Sequence a")
      , ("Stream.filter", "forall a . (a -> Boolean) -> Stream a -> Stream a")
      , ("Stream.scan-left", "forall a b . b -> (b -> a -> b) -> Stream a -> Stream b")
      , ("Stream.sum-int64", "Stream Int64 -> Int64")
      , ("Stream.sum-uint64", "Stream UInt64 -> UInt64")
      , ("Stream.sum-float", "Stream Float -> Float")
      , ("Stream.append", "forall a . Stream a -> Stream a -> Stream a")
      , ("Stream.zip-with", "forall a b c . (a -> b -> c) -> Stream a -> Stream b -> Stream c")
      , ("Stream.unfold", "forall a b . (a -> Optional (b, a)) -> b -> Stream a")

      , ("Sequence.empty", "forall a . Sequence a")
      , ("Sequence.cons", "forall a . a -> Sequence a -> Sequence a")
      , ("Sequence.snoc", "forall a . Sequence a -> a -> Sequence a")
      , ("Sequence.take", "forall a . UInt64 -> Sequence a -> Sequence a")
      , ("Sequence.size", "forall a . Sequence a -> UInt64")
      ]
  ]<|MERGE_RESOLUTION|>--- conflicted
+++ resolved
@@ -6,11 +6,7 @@
 
 import           Control.Arrow ((&&&), second)
 import qualified Data.Map as Map
-<<<<<<< HEAD
 import           Unison.DataDeclaration (DataDeclaration)
-=======
-import           Unison.DataDeclaration (DataDeclaration(..))
->>>>>>> d84a77f8
 import qualified Unison.DataDeclaration as DD
 import qualified Unison.Parser as Parser
 import qualified Unison.Reference as R
@@ -74,22 +70,6 @@
 builtinTypes' :: Var v => [(v, Type v)]
 builtinTypes' = (Var.named &&& (Type.ref . R.Builtin)) <$>
   ["Int64", "UInt64", "Float", "Boolean",
-<<<<<<< HEAD
-    "Sequence", "Text", "Stream", "()", "Pair", "Effect"]
-
-builtinDataDecls :: (Var v) => Map.Map R.Reference (DataDeclaration v)
-builtinDataDecls = Map.fromList $
-  [ (R.Builtin "()", DD.mkDataDecl [] [(Var.named "()", Type.builtin "()")])
-  , (R.Builtin "Pair",
-     DD.mkDataDecl
-       [Var.named "a", Var.named "b"]
-       [(Var.named "Pair",
-         let vars = ["a","b"]
-             tvars = Type.v' <$> vars
-         in Type.forall' vars . Type.arrows tvars $
-              Type.builtin "Pair" `Type.apps` tvars)])
-  ]
-=======
     "Sequence", "Text", "Stream", "Effect"]
 
 builtinDataDecls :: forall v. (Var v) => Map.Map R.Reference (DataDeclaration v)
@@ -106,7 +86,7 @@
     dd3ToType (v, (r, _)) = (v, Type.ref r)
     l :: [(v, (R.Reference, DataDeclaration v))]
     l = [ (Var.named "()",
-            (R.Builtin "()", DataDeclaration [] [(Var.named "()", Type.builtin "()")]))
+            (R.Builtin "()", DD.mkDataDecl [] [(Var.named "()", Type.builtin "()")]))
     -- todo: figure out why `type () = ()` doesn't parse:
     -- l = [ parseDataDeclAsBuiltin "type () = ()"
         -- todo: These should get replaced by hashes,
@@ -116,7 +96,6 @@
         , parseDataDeclAsBuiltin "type Pair a b = Pair a b"
         , parseDataDeclAsBuiltin "type Optional a = None | Some a"
         ]
->>>>>>> d84a77f8
 
 toSymbol :: Var v => R.Reference -> v
 toSymbol (R.Builtin txt) = Var.named txt
