{-# LANGUAGE MultiParamTypeClasses #-}
{-# LANGUAGE OverloadedStrings #-}
{-# LANGUAGE PatternSynonyms #-}
{-# LANGUAGE ScopedTypeVariables #-}
{-# LANGUAGE TupleSections #-}

<<<<<<< HEAD
module Unison.Typechecker.Context (synthesizeClosed, Note(..), Cause(..), PathElement(..), Type, Term, isSubtype, Suggestion(..)) where
=======
module Unison.Typechecker.Context (synthesizeClosed, Note(..), Cause(..), PathElement(..), Type, Term, errorTerms, innermostErrorTerm, apply) where
>>>>>>> 3b521767

import           Control.Monad
import           Control.Monad.Loops (anyM, allM)
import           Control.Monad.Reader.Class
import           Control.Monad.State (State, get, put, evalState)
import qualified Data.Foldable as Foldable
import           Data.List
import           Data.Map (Map)
import qualified Data.Map as Map
import           Data.Maybe
import           Data.Sequence (Seq)
import           Data.Set (Set)
import qualified Data.Set as Set
import           Data.Text (Text)
import qualified Data.Text as Text
import           Debug.Trace
import qualified Unison.ABT as ABT
import qualified Unison.Blank as B
import           Unison.DataDeclaration (DataDeclaration', EffectDeclaration')
import qualified Unison.DataDeclaration as DD
import           Unison.PatternP (Pattern)
import qualified Unison.PatternP as Pattern
import           Unison.Reference (Reference)
import           Unison.Term (AnnotatedTerm')
import qualified Unison.Term as Term
import           Unison.Type (AnnotatedType)
import qualified Unison.Type as Type
import qualified Unison.TypeVar as TypeVar
import           Unison.Typechecker.Components (minimize')
import           Unison.Var (Var)
import qualified Unison.Var as Var

type TypeVar v loc = TypeVar.TypeVar (B.Blank loc) v
type Type v loc = AnnotatedType (TypeVar v loc) loc
type Term v loc = AnnotatedTerm' (TypeVar v loc) v loc
type Monotype v loc = Type.Monotype (TypeVar v loc) loc

pattern Universal v = Var (TypeVar.Universal v)
pattern Existential b v = Var (TypeVar.Existential b v)

existential :: v -> Element v loc
existential = Existential B.Blank

-- | Elements of an ordered algorithmic context
data Element v loc
  = Var (TypeVar v loc)                    -- A variable declaration
  | Solved (B.Blank loc) v (Monotype v loc)  -- `v` is solved to some monotype
  | Ann v (Type v loc)                     -- `v` has type `a`, maybe quantified
  | Marker v                               -- used for scoping

instance (Ord loc, Var v) => Eq (Element v loc) where
  Var v == Var v2                = v == v2
  Solved _ v t == Solved _ v2 t2 = v == v2 && t == t2
  Ann v t == Ann v2 t2           = v == v2 && t == t2
  Marker v == Marker v2          = v == v2
  _ == _ = False

data Env v loc = Env { freshId :: Word, ctx :: Context v loc }

type DataDeclarations v loc = Map Reference (DataDeclaration' v loc)
type EffectDeclarations v loc = Map Reference (EffectDeclaration' v loc)

type Result v loc a = (Seq (Note v loc), Maybe a)

-- | Typechecking monad
newtype M v loc a = M {
  runM :: MEnv v loc -> Result v loc (a, Env v loc)
}

data Unknown = Data | Effect deriving Show

data CompilerBug v loc
  = UnknownDecl Unknown Reference (Map Reference (DataDeclaration' v loc))
  | UnknownConstructor Unknown Reference Int (DataDeclaration' v loc)
  | UndeclaredTermVariable v (Context v loc)
  | RetractFailure (Element v loc) (Context v loc)
  | EmptyLetRec (Term v loc) -- the body of the empty let rec
  | PatternMatchFailure
  | FreeVarsInTypeAnnotation (Set (TypeVar v loc))
  | UnannotatedReference Reference deriving Show

data PathElement v loc
  = InSynthesize (Term v loc)
  | InSubtype (Type v loc) (Type v loc)
  | InCheck (Term v loc) (Type v loc)
  | InInstantiateL v (Type v loc)
  | InInstantiateR (Type v loc) v
  | InSynthesizeApp (Type v loc) (Term v loc)
  deriving Show

type ExpectedArgCount = Int
type ActualArgCount = Int
type ConstructorId = Int

data Suggestion v loc =
  Suggestion { suggestionName :: Text, suggestionType :: Type v loc }
  deriving Show

data Cause v loc
  = TypeMismatch (Context v loc)
  | IllFormedType (Context v loc)
  | UnknownSymbol loc v
  | UnknownTerm loc v [Suggestion v loc] (Type v loc)
  | CompilerBug (CompilerBug v loc)
  | AbilityCheckFailure [Type v loc] [Type v loc] -- ambient, requested
  | EffectConstructorWrongArgCount ExpectedArgCount ActualArgCount Reference ConstructorId
  | MalformedEffectBind (Type v loc) (Type v loc) [Type v loc] -- type of ctor, type of ctor result
  | SolvedBlank (B.Recorded loc) v (Type v loc)
  deriving Show

errorTerms :: Note v loc -> [Term v loc]
errorTerms n = Foldable.toList (path n) >>= \e -> case e of
  InCheck e _         -> [e]
  InSynthesizeApp _ e -> [e]
  InSynthesize e      -> [e]
  _                     -> []

innermostErrorTerm :: Note v loc -> Maybe (Term v loc)
innermostErrorTerm n = listToMaybe $ errorTerms n

data Note v loc = Note { cause :: Cause v loc, path :: Seq (PathElement v loc) } deriving Show

solveBlank :: B.Recorded loc -> v -> Type v loc -> M v loc ()
solveBlank blank v typ =
  M (\menv -> (pure $ Note (SolvedBlank blank v typ) mempty, Just ((), env menv)))

-- Add `p` onto the end of the `path` of this `Note`
scope' :: PathElement v loc -> Note v loc -> Note v loc
scope' p (Note cause path) = Note cause (path `mappend` pure p)

-- Add `p` onto the end of the `path` of any `Note`s emitted by the action
scope :: PathElement v loc -> M v loc a -> M v loc a
scope p (M m) = M go where
  go menv =
    let (notes, r) = m menv
    in (scope' p <$> notes, r)

-- | The typechecking environment
data MEnv v loc = MEnv {
  env :: Env v loc,                    -- The typechecking state
  abilities :: [Type v loc],           -- Allowed ambient abilities
  builtinLocation :: loc,              -- The location of builtins
  dataDecls :: DataDeclarations v loc, -- Data declarations in scope
  effectDecls :: EffectDeclarations v loc, -- Effect declarations in scope
  abilityChecks :: Bool            -- Whether to perform ability checks.
                                   --   It's here so we can disable it during
                                   --   effect inference.
}

newtype Context v loc = Context [(Element v loc, Info v)]

data Info v =
  Info { existentialVars :: Set v -- set of existentials seen so far
       , universalVars :: Set v -- set of universals seen so far
       , allVars :: Set v -- all variables seen so far
       , isWellformed :: Bool -- whether the context so far is well-formed
       }

-- | The empty context
context0 :: Context v loc
context0 = Context []

-- | Build a context from a list of elements.
context :: Var v => [Element v loc] -> Context v loc
context = foldl' (flip extend) context0

-- | Delete from the end of this context up to and including
-- the given `Element`. Returns `Nothing` if the element is not found.
retract0 :: (Var v, Ord loc) => Element v loc -> Context v loc -> Maybe (Context v loc, [Element v loc])
retract0 e (Context ctx) =
  let maybeTail [] = Nothing
      maybeTail (_:t) = pure t
      (discarded, ctx2) = span (\(e',_) -> e' /= e) ctx
      -- note: no need to recompute used variables; any suffix of the
      -- context snoc list is also a valid context
      go ctx2 = (Context ctx2, fst <$> discarded)
  in go <$> maybeTail ctx2

-- | Delete from the end of this context up to and including
-- the given `Element`.
-- Example, if input context is `[a, b, c, d, ...]`
-- Retract `d` returns `[a, b, c]`
doRetract :: (Var v, Ord loc) => Element v loc -> M v loc ()
doRetract e = do
  ctx <- getContext
  case retract0 e ctx of
    Nothing             -> compilerCrash (RetractFailure e ctx)
    Just (t, discarded) -> do
      let solved =
            [ (b, v, inst $ Type.getPolytype sa)
            | Solved (B.Recorded b) v sa <- discarded
            ]
          unsolved =
            [ (b, v, inst $ Type.existential' (B.loc b) b' v)
            | Existential b'@(B.Recorded b) v <- discarded
            ]
          go (b, v, sa) = solveBlank b v sa
          inst = apply ctx
      Foldable.traverse_ go (solved ++ unsolved)
      setContext t

solved :: Context v loc -> [(v, Monotype v loc)]
solved (Context ctx) = [(v, sa) | (Solved _ v sa, _) <- ctx]

unsolved :: Context v loc -> [v]
unsolved (Context ctx) = [v | (Existential _ v, _) <- ctx]

replace :: (Var v, Ord loc) => Element v loc -> Context v loc -> Context v loc -> Context v loc
replace e focus ctx =
  let (l,_,r) = breakAt e ctx
  in l `mappend` focus `mappend` r

breakAt :: (Var v, Ord loc)
        => Element v loc
        -> Context v loc
        -> (Context v loc, [Element v loc], Context v loc)
breakAt m (Context xs) =
  let
    (r, l) = break (\(e,_) -> e === m) xs
  -- l is a suffix of xs and is already a valid context;
  -- r needs to be rebuilt
    Existential _ v === Existential _ v2 | v == v2 = True
    Universal v     === Universal v2 | v == v2 = True
    Marker v        === Marker v2 | v == v2 = True
    _ === _ = False
  in (Context (drop 1 l), fst <$> take 1 l, context . map fst $ reverse r)


-- | ordered Γ α β = True <=> Γ[α^][β^]
ordered :: (Var v, Ord loc) => Context v loc -> v -> v -> Bool
ordered ctx v v2 = Set.member v (existentials (retract' (existential v2) ctx))
  where
  -- | Like `retract`, but returns the empty context if retracting would remove all elements.
  retract' :: (Var v, Ord loc) => Element v loc -> Context v loc -> Context v loc
  retract' e ctx = maybe mempty fst $ retract0 e ctx

-- env0 :: Env v loc
-- env0 = Env 0 context0

debugEnabled :: Bool
debugEnabled = False

_logContext :: (Var v) => String -> M v loc ()
_logContext msg = when debugEnabled $ do
  ctx <- getContext
  let !_ = trace ("\n"++msg ++ ": " ++ show ctx) ()
  setContext ctx

usedVars :: Context v loc -> Set v
usedVars = allVars . info

fromMEnv :: (MEnv v loc -> a)
         -> MEnv v loc
         -> (Seq (Note v loc), Maybe (a, Env v loc))
fromMEnv f m = (mempty, pure (f m, env m))

getBuiltinLocation :: M v loc loc
getBuiltinLocation = M . fromMEnv $ builtinLocation

getContext :: M v loc (Context v loc)
getContext = M . fromMEnv $ ctx . env

setContext :: Context v loc -> M v loc ()
setContext ctx = M (\menv -> let e = env menv in (mempty, pure ((), e {ctx = ctx})))

modifyContext :: (Context v loc -> M v loc (Context v loc)) -> M v loc ()
modifyContext f = do c <- getContext; c <- f c; setContext c

modifyContext' :: (Context v loc -> Context v loc) -> M v loc ()
modifyContext' f = modifyContext (pure . f)

appendContext :: (Var v, Ord loc) => Context v loc -> M v loc ()
appendContext tl = modifyContext' (<> tl)

universals :: Context v loc -> Set v
universals = universalVars . info

existentials :: Context v loc -> Set v
existentials = existentialVars . info

freshenVar :: Var v => v -> M v loc v
freshenVar v =
  M (\menv ->
       let e = env menv
           id = freshId e
       in (mempty, pure (Var.freshenId id v, e {freshId = id+1})))

freshenTypeVar :: Var v => TypeVar v loc -> M v loc v
freshenTypeVar v =
  M (\menv ->
       let e = env menv
           id = freshId e
       in (mempty, pure (Var.freshenId id (TypeVar.underlying v), e {freshId = id+1})))

freshNamed :: (Var v, Ord loc) => Text -> M v loc v
freshNamed = freshenVar . Var.named

freshVar :: (Var v, Ord loc) => M v loc v
freshVar = freshNamed "v"

-- | Check that the context is well formed, see Figure 7 of paper
-- Since contexts are 'monotonic', we can compute an cache this efficiently
-- as the context is built up, see implementation of `extend`.
wellformed :: Context v loc -> Bool
wellformed ctx = isWellformed (info ctx)

-- todo: do we want this to return a location for the aspect of the type that was not well formed
-- todo: or maybe a note / list of notes, or an M
-- | Check that the type is well formed wrt the given `Context`, see Figure 7 of paper
wellformedType :: Var v => Context v loc -> Type v loc -> Bool
wellformedType c t = wellformed c && case t of
  Type.Existential' _ v -> Set.member v (existentials c)
  Type.Universal' v -> Set.member v (universals c)
  Type.Ref' _ -> True
  Type.Arrow' i o -> wellformedType c i && wellformedType c o
  Type.Ann' t' _ -> wellformedType c t'
  Type.App' x y -> wellformedType c x && wellformedType c y
  Type.Effect' es a -> all (wellformedType c) es && wellformedType c a
  Type.Forall' t' ->
    let (v,ctx2) = extendUniversal c
    in wellformedType ctx2 (ABT.bind t' (Type.universal' (ABT.annotation t) v))
  _ -> error $ "Match failure in wellformedType: " ++ show t
  where
  -- | Extend this `Context` with a single variable, guaranteed fresh
  extendUniversal ctx = case Var.freshIn (usedVars ctx) (Var.named "var") of
    v -> (v, extend (Universal v) ctx)

-- | Return the `Info` associated with the last element of the context, or the zero `Info`.
info :: Context v loc -> Info v
info (Context []) = Info Set.empty Set.empty Set.empty True
info (Context ((_,i):_)) = i

-- | Add an element onto the end of this `Context`. Takes `O(log N)` time,
-- including updates to the accumulated `Info` value.
extend :: Var v => Element v loc -> Context v loc -> Context v loc
extend e c@(Context ctx) = Context ((e,i'):ctx) where
  i' = addInfo e (info c)
  -- see figure 7
  addInfo e (Info es us vs ok) = case e of
    Var v -> case v of
      -- UvarCtx - ensure no duplicates
      TypeVar.Universal v ->
        Info es (Set.insert v us) (Set.insert v vs) (ok && Set.notMember v us)
      -- EvarCtx - ensure no duplicates, and that this existential is not solved earlier in context
      TypeVar.Existential _ v ->
        Info (Set.insert v es) us (Set.insert v vs) (ok && Set.notMember v es)
    -- SolvedEvarCtx - ensure `v` is fresh, and the solution is well-formed wrt the context
    Solved _ v sa ->
      Info (Set.insert v es) us (Set.insert v vs)
           (ok && Set.notMember v es && wellformedType c (Type.getPolytype sa))
    -- VarCtx - ensure `v` is fresh, and annotation is well-formed wrt the context
    Ann v t ->
      Info es us (Set.insert v vs) (ok && Set.notMember v vs && wellformedType c t)
    -- MarkerCtx - note that since a Marker is always the first mention of a variable, suffices to
    -- just check that `v` is not previously mentioned
    Marker v -> Info es us (Set.insert v vs) (ok && Set.notMember v vs)

-- | doesn't combine notes
orElse :: M v loc a -> M v loc a -> M v loc a
orElse m1 m2 = M go where
  go menv = case runM m1 menv of
    r @ (_, Just (_, _)) -> r
    _ -> runM m2 menv

-- If the action fails, preserve all the notes it emitted and then return the
-- provided `a`; if the action succeeds, we're good, just use its result
recover :: a -> M v loc a -> M v loc a
recover ifFail (M action) = M go where
  go menv = case action menv of
    (notes, Nothing) -> (notes, Just (ifFail, env menv))
    r -> r

getDataDeclarations :: M v loc (DataDeclarations v loc)
getDataDeclarations = M $ fromMEnv dataDecls

getEffectDeclarations :: M v loc (EffectDeclarations v loc)
getEffectDeclarations = M $ fromMEnv effectDecls

getAbilities :: M v loc [Type v loc]
getAbilities = M $ fromMEnv abilities

abilityCheckEnabled :: M v loc Bool
abilityCheckEnabled = M $ fromMEnv abilityChecks

withoutAbilityCheck :: M v loc a -> M v loc a
withoutAbilityCheck m = M (\menv -> runM m $ menv { abilityChecks = False })

compilerCrash :: CompilerBug v loc -> M v loc a
compilerCrash bug = failWith $ CompilerBug bug

failWith :: Cause v loc -> M v loc a
failWith cause = M (const (pure (Note cause mempty), Nothing))

getDataDeclaration :: Reference -> M v loc (DataDeclaration' v loc)
getDataDeclaration r = do
  decls <- getDataDeclarations
  case Map.lookup r decls of
    Nothing -> compilerCrash (UnknownDecl Data r decls)
    Just decl -> pure decl

getEffectDeclaration :: Reference -> M v loc (EffectDeclaration' v loc)
getEffectDeclaration r = do
  decls <- getEffectDeclarations
  case Map.lookup r decls of
    Nothing -> compilerCrash (UnknownDecl Effect r (DD.toDataDecl <$> decls))
    Just decl -> pure decl

getDataConstructorType :: (Var v, Ord loc) => Reference -> Int -> M v loc (Type v loc)
getDataConstructorType = getConstructorType' Data getDataDeclaration

getEffectConstructorType :: (Var v, Ord loc) => Reference -> Int -> M v loc (Type v loc)
getEffectConstructorType = getConstructorType' Effect go where
  go r = DD.toDataDecl <$> getEffectDeclaration r

-- Encountered an unknown constructor in the typechecker; unknown constructors
-- should have been detected earlier though.
getConstructorType' :: Var v
                    => Unknown
                    -> (Reference -> M v loc (DataDeclaration' v loc))
                    -> Reference
                    -> Int
                    -> M v loc (Type v loc)
getConstructorType' kind get r cid = do
  decl <- get r
  case drop cid (DD.constructors decl) of
    [] -> compilerCrash $ UnknownConstructor kind r cid decl
    (_v, typ) : _ -> pure $ ABT.vmap TypeVar.Universal typ

extendUniversal :: (Var v) => v -> M v loc v
extendUniversal v = do
  v' <- freshenVar v
  modifyContext (pure . extend (Universal v'))
  pure v'

extendMarker :: (Var v, Ord loc) => v -> M v loc v
extendMarker v = do
  v' <- freshenVar v
  modifyContext (\ctx -> pure $ ctx <> context [Marker v', existential v'])
  pure v'

notMember :: (Var v, Ord loc) => v -> Set (TypeVar v loc) -> Bool
notMember v s =
  Set.notMember (TypeVar.Universal v) s &&
  Set.notMember (TypeVar.Existential B.Blank v) s

-- | Replace any existentials with their solution in the context
apply :: (Var v, Ord loc) => Context v loc -> Type v loc -> Type v loc
apply ctx t = case t of
  Type.Universal' _ -> t
  Type.Ref' _ -> t
  Type.Existential' _ v ->
    maybe t (\(Type.Monotype t') -> apply ctx t') (lookup v (solved ctx))
  Type.Arrow' i o -> Type.arrow a (apply ctx i) (apply ctx o)
  Type.App' x y -> Type.app a (apply ctx x) (apply ctx y)
  Type.Ann' v k -> Type.ann a (apply ctx v) k
  Type.Effect' es t -> Type.effect a (map (apply ctx) es) (apply ctx t)
  Type.ForallNamed' v t' -> Type.forall a v (apply ctx t')
  _ -> error $ "Match error in Context.apply: " ++ show t
  where a = ABT.annotation t

loc :: ABT.Term f v loc -> loc
loc = ABT.annotation

-- Prepends the provided abilities onto the existing ambient for duration of `m`
withEffects :: [Type v loc] -> M v loc a -> M v loc a
withEffects abilities' m =
  M (\menv -> runM m (menv { abilities = abilities' ++ abilities menv }))

-- Replaces the ambient abilities with the provided for duration of `m`
withEffects0 :: [Type v loc] -> M v loc a -> M v loc a
withEffects0 abilities' m =
  M (\menv -> runM m (menv { abilities = abilities' }))

-- | Synthesize the type of the given term, `arg` given that a function of
-- the given type `ft` is being applied to `arg`. Update the context in
-- the process.
-- e.g. in `(f:t) x` -- finds the type of (f x) given t and x.
synthesizeApp :: (Var v, Ord loc) => Type v loc -> Term v loc -> M v loc (Type v loc)
-- synthesizeApp ft arg | debugEnabled && traceShow ("synthesizeApp"::String, ft, arg) False = undefined
synthesizeApp (Type.Effect'' es ft) arg =
  scope (InSynthesizeApp ft arg) $ abilityCheck es >> go ft
  where
  go (Type.Forall' body) = do -- Forall1App
    v <- ABT.freshen body freshenTypeVar
    appendContext (context [existential v])
    synthesizeApp (ABT.bindInheritAnnotation body (Type.existential B.Blank v)) arg
  go (Type.Arrow' i o) = do -- ->App
    let (es, _) = Type.stripEffect o
    abilityCheck es
    ambientEs <- getAbilities
    -- note - the location on this Type.effect isn't really used for anything,
    -- and won't be reported to the user
    o <$ check arg (Type.effect (loc ft) ambientEs i)
  go (Type.Existential' b a) = do -- a^App
    [i,o] <- traverse freshenVar [ABT.v' "i", ABT.v' "o"]
    let it = Type.existential' (loc ft) B.Blank i
        ot = Type.existential' (loc ft) B.Blank o
        soln = Type.Monotype (Type.arrow (loc ft) it ot)
        ctxMid = context [existential o, existential i, Solved b a soln]
    modifyContext' $ replace (existential a) ctxMid
    ot <$ check arg it
  go _ = getContext >>= \ctx -> failWith $ TypeMismatch ctx
synthesizeApp _ _ = error "unpossible - Type.Effect'' pattern always succeeds"

-- For arity 3, creates the type `∀ a . a -> a -> a -> Sequence a`
-- For arity 2, creates the type `∀ a . a -> a -> Sequence a`
vectorConstructorOfArity :: (Var v, Ord loc) => Int -> M v loc (Type v loc)
vectorConstructorOfArity arity = do
  bl <- getBuiltinLocation
  let elementVar = Var.named "elem"
      args = replicate arity (bl, Type.var bl elementVar)
      resultType = Type.app bl (Type.vector bl) (Type.var bl elementVar)
      vt = Type.forall bl elementVar (Type.arrows args resultType)
  pure vt

-- | Synthesize the type of the given term, updating the context in the process.
-- | Figure 11 from the paper
synthesize :: forall v loc . (Var v, Ord loc) => Term v loc -> M v loc (Type v loc)
synthesize e = scope (InSynthesize e) $ go (minimize' e)
  where
  l = loc e
  go :: (Var v, Ord loc) => Term v loc -> M v loc (Type v loc)
  go (Term.Var' v) = getContext >>= \ctx -> case lookupType ctx v of -- Var
    Nothing -> compilerCrash $ UndeclaredTermVariable v ctx
    Just t -> pure t
  go (Term.Blank' blank) = do
    v <- freshNamed "_"
    appendContext $ context [Existential blank v]
    pure $ Type.existential' l blank v -- forall (TypeVar.Universal v) (Type.universal v)
  go (Term.Ann' (Term.Ref' _) t) = case ABT.freeVars t of
    s | Set.null s ->
      -- innermost Ref annotation assumed to be correctly provided by `synthesizeClosed`
      pure t
    s -> compilerCrash $ FreeVarsInTypeAnnotation s
  go (Term.Ref' h) = compilerCrash $ UnannotatedReference h
  go (Term.Constructor' r cid) = getDataConstructorType r cid
  go (Term.Request' r cid) = do
    t <- getEffectConstructorType r cid
    if Type.arity t == 0
      then do
             a <- freshNamed "a"
             appendContext $ context [Marker a, existential a]
             ambient <- getAbilities
             let l = loc t
             -- arya: we should revisit these l's too
             subtype t (Type.effect l ambient (Type.existential' l B.Blank a))
             -- modifyContext $ retract [Marker a]
             pure t
      else pure t
  go (Term.Ann' e' t) = t <$ check e' t
<<<<<<< HEAD
  go (Term.Float' _) = Type.float <$> getBuiltinLocation -- 1I=>
  go (Term.Int64' _) = Type.int64 <$> getBuiltinLocation -- 1I=>
  go (Term.UInt64' _) = Type.uint64 <$> getBuiltinLocation -- 1I=>
  go (Term.Boolean' _) = Type.boolean <$> getBuiltinLocation
  go (Term.Text' _) = Type.text <$> getBuiltinLocation
=======
  go (Term.Float' _) = pure $ Type.float l -- 1I=>
  go (Term.Int64' _) = pure $ Type.int64 l -- 1I=>
  go (Term.UInt64' _) = pure $ Type.uint64 l -- 1I=>
  go (Term.Boolean' _) = pure $ Type.boolean l
  go (Term.Text' _) = pure $ Type.text l
>>>>>>> 3b521767
  go (Term.App' f arg) = do -- ->E
    -- todo: might want to consider using a different location for `ft` in
    -- the event that `ft` is an existential?
    ft <- synthesize f
    ctx <- getContext
    synthesizeApp (apply ctx ft) arg
  go (Term.Vector' v) = do
    ft <- vectorConstructorOfArity (Foldable.length v)
    foldM synthesizeApp ft v
  go (Term.Let1' binding e) | Set.null (ABT.freeVars binding) = do
    -- special case when it is definitely safe to generalize - binding contains
    -- no free variables, i.e. `let id x = x in ...`
    abilities <- getAbilities
    t  <- synthesizeClosed' abilities binding
    v' <- ABT.freshen e freshenVar
    -- note: `Ann' (Ref'  _) t` synthesizes to `t`
    e  <- pure $ ABT.bindInheritAnnotation e (Term.ann () (Term.builtin() (Var.name v')) t)
    synthesize e
  go (Term.Let1' binding e) = do
   -- literally just convert to a lambda application and call synthesize!
   -- NB: this misses out on let generalization
   -- let x = blah p q in foo y <=> (x -> foo y) (blah p q)
   v' <- ABT.freshen e freshenVar
   e  <- pure $ ABT.bindInheritAnnotation e (Term.var() v')
   synthesize (Term.app l (Term.lam l v' e) binding)
  go (Term.Let1' binding e) = do
    -- note: no need to freshen binding, it can't refer to v
    tbinding <- synthesize binding
    v' <- ABT.freshen e freshenVar
    appendContext (context [Ann v' tbinding])
    t <- synthesize (ABT.bindInheritAnnotation e (Term.var() v'))
    doRetract $ Ann v' tbinding
    pure t
   -- TODO: figure out why this retract sometimes generates invalid contexts,
   -- (ctx, ctx2) <- breakAt (Ann v' tbinding) <$> getContext
   -- as in (f -> let x = (let saved = f in 42) in 1)
   -- removing the retract and generalize 'works' for this example
   -- generalizeExistentials ctx2 t <$ setContext ctx
  go (Term.Lam' body) = do -- ->I=> (Full Damas Milner rule)
    -- arya: are there more meaningful locations we could put into and pull out of the abschain?)
    [arg, i, o] <- sequence [ABT.freshen body freshenVar, freshVar, freshVar]
    let it = Type.existential' l B.Blank i
        ot = Type.existential' l B.Blank o
    appendContext $
      context [Marker i, existential i, existential o, Ann arg it]
    body <- pure $ ABT.bindInheritAnnotation body (Term.var() arg)
    check body ot
    (ctx1, _, ctx2) <- breakAt (Marker i) <$> getContext
    -- unsolved existentials get generalized to universals
    setContext ctx1
    pure $ generalizeExistentials ctx2 (Type.arrow l it ot)
  go (Term.LetRecNamed' [] body) = synthesize body
  go (Term.LetRec' letrec) = do
    (marker, e) <- annotateLetRecBindings letrec
    t <- synthesize e
    (ctx, _, ctx2) <- breakAt marker <$> getContext
    generalizeExistentials ctx2 t <$ setContext ctx
  go (Term.If' cond t f) = foldM synthesizeApp (Type.iff' l) [cond, t, f]
  go (Term.And' a b) = foldM synthesizeApp (Type.andor' l) [a, b]
  go (Term.Or' a b) = foldM synthesizeApp (Type.andor' l) [a, b]
  -- { 42 }
  go (Term.EffectPure' a) = do
    e <- freshenVar (Var.named "e")
    bl <- getBuiltinLocation
    Type.Effect'' _ at <- synthesize a
    pure . Type.forall l (TypeVar.Universal e) $ Type.effectV bl (l, Type.universal' l e) (l, at)
  go (Term.EffectBind' r cid args k) = do
    cType <- getEffectConstructorType r cid
    let arity = Type.arity cType
    when (length args /= arity) .  failWith $
      EffectConstructorWrongArgCount arity (length args) r cid
    bt <- ungeneralize =<< withoutAbilityCheck (foldM synthesizeApp cType args)
    ctx <- getContext
    let (eType, iType) = Type.stripEffect $ apply ctx bt
    rTypev <- freshNamed "result"
    let rType = Type.existential' l B.Blank rTypev
    appendContext $ context [existential rTypev]
    check k (Type.arrow l iType (Type.effect l eType rType))
    ctx <- getContext
    case apply ctx bt of
      Type.Effect'' [] _ -> failWith $ MalformedEffectBind (apply ctx cType) (apply ctx bt) []
      Type.Effect'' [e] _ -> pure $ apply ctx (Type.effectV l (l, e) (l, apply ctx rType))
      Type.Effect'' es _ -> failWith $ MalformedEffectBind (apply ctx cType) (apply ctx bt) es
      _ -> error "pattern match failure"
  go (Term.Match' scrutinee cases) = do
    scrutineeType <- synthesize scrutinee
    outputTypev <- freshenVar (Var.named "match-output")
    let outputType = Type.existential' l B.Blank outputTypev
    appendContext $ context [existential outputTypev]
    Foldable.traverse_ (checkCase scrutineeType outputType) cases
    ctx <- getContext
    pure $ apply ctx outputType
  go h@(Term.Handle' _ _) = do
    o <- freshNamed "o"
    appendContext $ context [existential o]
    let ot = Type.existential' l B.Blank o
    check h ot
    ctx <- getContext
    pure (apply ctx ot)
  go _e = compilerCrash PatternMatchFailure

-- data MatchCase a = MatchCase Pattern (Maybe a) a
{-
type Optional b c = None | Some b c
let blah : Optional Int64 Int64
    blah = ...

    case blah of
      Some x (Some y z) | x < 10 -> x + y + z

--becomes--

let x = _
    y = _
    z = _
    pat : Optional Int64 Int64
    pat = Optional.Some x (Some y z)
    -- from here on is rhs'
    guard : Boolean
    guard = x <_Int64 +10
    x +_Int64 y
-}

-- Make up a fake term for the pattern, that we can typecheck
patternToTerm :: (Var v, Ord loc) => Pattern loc -> State [v] (Term v loc)
patternToTerm pat = case pat of
  Pattern.Boolean loc b -> pure $ Term.boolean loc b
  Pattern.Int64 loc n -> pure $ Term.int64 loc n
  Pattern.UInt64 loc n -> pure $ Term.uint64 loc n
  Pattern.Float loc n -> pure $ Term.float loc n
  -- similar for other literals
  Pattern.Constructor loc r cid pats -> do
   outputTerms <- traverse patternToTerm pats
   pure $ Term.apps (Term.constructor loc r cid) ((Pattern.loc pat,) <$> outputTerms)
  Pattern.Var loc -> do
   (h : t) <- get
   put t
   pure $ Term.var loc h
  Pattern.Unbound loc -> pure $ Term.blank loc
  Pattern.As loc p -> do
   (h : t) <- get
   put t
   tm <- patternToTerm p
   pure . Term.let1 [((Pattern.loc p, h), tm)] $ Term.var loc h
  Pattern.EffectPure loc p -> Term.effectPure loc <$> patternToTerm p
  Pattern.EffectBind loc r cid pats kpat -> do
   outputTerms <- traverse patternToTerm pats
   kTerm <- patternToTerm kpat
   pure $ Term.effectBind loc r cid outputTerms kTerm
  _  -> error "todo: delete me after deleting PatternP - match fail in patternToTerm"

checkCase :: forall v loc . (Var v, Ord loc) => Type v loc -> Type v loc -> Term.MatchCase loc (Term v loc) -> M v loc ()
checkCase scrutineeType outputType (Term.MatchCase pat guard rhs) =
  -- Get the variables bound in the pattern
  let (vs, body) = case rhs of
        ABT.AbsN' vars bod -> (vars, bod)
        _ -> ([], rhs)
      -- Make up a term that involves the guard if present
      rhs' = case guard of
        -- todo: arya: I would like the annotation to be more expressive than just a location;
        -- e.g. noting that g is boolean because it's a pattern guard, not because it has
        -- location (abc:xyz).  We'll see when we can run it and view output!
        Just g ->
          let locg = loc g in
          Term.let1 [((locg, Var.named "_"), Term.ann locg g (Type.boolean locg))] body
        Nothing -> body
      -- Convert pattern to a Term
      patTerm :: Term v loc
      patTerm = evalState (patternToTerm (pat :: Pattern loc) :: State [v] (Term v loc)) vs
      newBody = Term.let1 [((loc rhs', Var.named "_"), Term.ann (loc scrutineeType) patTerm scrutineeType)] rhs'
      entireCase =
        foldr (\locv t -> Term.let1 [(locv, Term.blank (fst locv))] t)
              newBody
              (Foldable.toList pat `zip` vs)
  in check entireCase outputType

bindings :: Context v loc -> [(v, Type v loc)]
bindings (Context ctx) = [(v,a) | (Ann v a,_) <- ctx]

lookupType :: Eq v => Context v loc -> v -> Maybe (Type v loc)
lookupType ctx v = lookup v (bindings ctx)

-- | Synthesize and generalize the type of each binding in a let rec
-- and return the new context in which all bindings are annotated with
-- their type. Also returns the freshened version of `body` and a marker
-- which should be used to retract the context after checking/synthesis
-- of `body` is complete. See usage in `synthesize` and `check` for `LetRec'` case.
annotateLetRecBindings
  :: (Var v, Ord loc)
  => ((v -> M v loc v) -> M v loc ([(v, Term v loc)], Term v loc))
  -> M v loc (Element v loc, Term v loc)
annotateLetRecBindings letrec = do
  (bindings, body) <- letrec freshenVar
  let vs = map fst bindings
  -- generate a fresh existential variable `e1, e2 ...` for each binding
  es <- traverse freshenVar vs
  e1 <- freshNamed "bindings-start"
  ctx <- getContext
  -- Introduce these existentials into the context and
  -- annotate each term variable w/ corresponding existential
  -- [marker e1, 'e1, 'e2, ... v1 : 'e1, v2 : 'e2 ...]
  let f e (_,binding) = case binding of
        -- TODO: Think about whether `apply` here is always correct
        --       Used to have a guard that would only do this if t had no free vars
        Term.Ann' _ t -> apply ctx t
        _ -> Type.existential' (loc binding) B.Blank e
  let bindingTypes = zipWith f es bindings
  appendContext $ context (Marker e1 : map existential es ++ zipWith Ann vs bindingTypes)
  -- check each `bi` against `ei`; sequencing resulting contexts
  Foldable.for_ (zip bindings bindingTypes) $ \((_,b), t) -> check b t
  -- compute generalized types `gt1, gt2 ...` for each binding `b1, b2...`;
  -- add annotations `v1 : gt1, v2 : gt2 ...` to the context
  (ctx1, _, ctx2) <- breakAt (Marker e1) <$> getContext
<<<<<<< HEAD
  -- The location of the existential is just the location of the binding
  let gen (e,(_,binding)) = generalizeExistentials ctx2
         (Type.existential' (loc binding) B.Blank e)
  let annotations = zipWith Ann vs $ zipWith (curry gen) es bindings
=======
  let gen bindingType = generalizeExistentials ctx2 bindingType
      annotations = zipWith Ann vs (map gen bindingTypes)
>>>>>>> 3b521767
  marker <- Marker <$> freshenVar (ABT.v' "let-rec-marker")
  setContext (ctx1 `mappend` context (marker : annotations))
  pure (marker, body)

ungeneralize :: (Var v, Ord loc) => Type v loc -> M v loc (Type v loc)
ungeneralize (Type.Forall' t) = do
  v <- ABT.freshen t freshenTypeVar
  appendContext $ context [existential v]
  t <- pure $ ABT.bindInheritAnnotation t (Type.existential B.Blank v)
  ungeneralize t
ungeneralize t = pure t

-- | Apply the context to the input type, then convert any unsolved existentials
-- to universals.
generalizeExistentials :: (Var v, Ord loc) => Context v loc -> Type v loc -> Type v loc
generalizeExistentials ctx t =
  foldr gen (apply ctx t) (unsolved ctx)
  where
    gen e t =
      if TypeVar.Existential B.Blank e `ABT.isFreeIn` t
      -- location of the forall is just the location of the input type
      -- and the location of each quantified variable is just inherited from
      -- its source location
      then Type.forall (loc t)
                       (TypeVar.Universal e)
                       (ABT.substInheritAnnotation
                           (TypeVar.Existential B.Blank e)
                           (Type.universal e)
                           t)
      else t -- don't bother introducing a forall if type variable is unused

-- | Check that under the given context, `e` has type `t`,
-- updating the context in the process.
check :: forall v loc . (Var v, Ord loc) => Term v loc -> Type v loc -> M v loc ()
-- check e t | debugEnabled && traceShow ("check"::String, e, t) False = undefined
check e0 t = scope (InCheck e0 t) $ getContext >>= \ctx ->
  if wellformedType ctx t then
    let
      go :: Term v loc -> Type v loc -> M v loc ()
      go _ (Type.Forall' body) = do -- ForallI
        x <- extendUniversal =<< ABT.freshen body freshenTypeVar
        check e (ABT.bindInheritAnnotation body (Type.universal x))
        doRetract $ Universal x
      go (Term.Lam' body) (Type.Arrow' i o) = do -- =>I
        x <- ABT.freshen body freshenVar
        modifyContext' (extend (Ann x i))
        let Type.Effect'' es _ = o
        withEffects0 es $ check (ABT.bindInheritAnnotation body (Term.var() x)) o
        doRetract $ Ann x i
      go (Term.Let1' binding e) t = do
        v <- ABT.freshen e freshenVar
        tbinding <- synthesize binding
        modifyContext' (extend (Ann v tbinding))
        check (ABT.bindInheritAnnotation e (Term.var() v)) t
        doRetract $ Ann v tbinding
      go (Term.LetRecNamed' [] e) t = check e t
      go (Term.LetRec' letrec) t = do
        (marker, e) <- annotateLetRecBindings letrec
        check e t
        doRetract marker
      go block@(Term.Handle' h body) t = do
        -- `h` should check against `Effect e i -> t` (for new existentials `e` and `i`)
        -- `body` should check against `i`
        builtinLoc <- getBuiltinLocation
        [e, i] <- sequence [freshNamed "e", freshNamed "i"]
        appendContext $ context [existential e, existential i]
        let l = loc block
        check h $ Type.arrow l (Type.effectV builtinLoc (l, Type.existentialp l e) (l, Type.existentialp l i)) t
        ctx <- getContext
        let Type.Effect'' requested _ = apply ctx t
        abilityCheck requested
        withEffects [apply ctx $ Type.existentialp l e] $ do
          ambient <- getAbilities
          let (_, i') = Type.stripEffect (apply ctx (Type.existentialp l i))
          -- arya: we should revisit these `l`s once we have this up and running
          check body (Type.effect l ambient i')
          pure ()
      -- todo: should probably have a case here for checking against effect types
      -- just strip out the effects, check against the value type, then
      -- do an ability check?
      go _ _ = do -- Sub
        a <- synthesize e; ctx <- getContext
        subtype (apply ctx a) (apply ctx t)
      e = minimize' e0
    in case t of
         -- expand existentials before checking
         t@(Type.Existential' _ _) -> go e (apply ctx t)
         t -> go e t
  else failWith $ IllFormedType ctx

-- | `subtype ctx t1 t2` returns successfully if `t1` is a subtype of `t2`.
-- This may have the effect of altering the context.
subtype :: forall v loc . (Var v, Ord loc) => Type v loc -> Type v loc -> M v loc ()
subtype tx ty | debugEnabled && traceShow ("subtype"::String, tx, ty) False = undefined
subtype tx ty = scope (InSubtype tx ty) $
  do ctx <- getContext; go (ctx :: Context v loc) tx ty
  where -- Rules from figure 9
  go :: Context v loc -> Type v loc -> Type v loc -> M v loc ()
  go _ (Type.Ref' r) (Type.Ref' r2) | r == r2 = pure () -- `Unit`
  go ctx t1@(Type.Universal' v1) t2@(Type.Universal' v2) -- `Var`
    | v1 == v2 && wellformedType ctx t1 && wellformedType ctx t2
    = pure ()
  go ctx t1@(Type.Existential' _ v1) t2@(Type.Existential' _ v2) -- `Exvar`
    | v1 == v2 && wellformedType ctx t1 && wellformedType ctx t2
    = pure ()
  go _ (Type.Arrow' i1 o1) (Type.Arrow' i2 o2) = do -- `-->`
    subtype i1 i2; ctx' <- getContext
    subtype (apply ctx' o1) (apply ctx' o2)
  go _ (Type.App' x1 y1) (Type.App' x2 y2) = do -- analogue of `-->`
    subtype x1 x2; ctx' <- getContext
    subtype (apply ctx' y1) (apply ctx' y2)
  go _ t (Type.Forall' t2) = do
    v' <- extendUniversal =<< ABT.freshen t2 freshenTypeVar
    t2 <- pure $ ABT.bindInheritAnnotation t2 (Type.universal v')
    subtype t t2
    doRetract (Universal v')
  go _ (Type.Forall' t) t2 = do
    v <- extendMarker =<< ABT.freshen t freshenTypeVar
    t <- pure $ ABT.bindInheritAnnotation t (Type.existential B.Blank v)
    ctx' <- getContext
    subtype (apply ctx' t) t2
    doRetract (Marker v)
  go _ (Type.Effect' [] a1) a2 = subtype a1 a2
  go _ a1 (Type.Effect' [] a2) = subtype a1 a2
  go ctx (Type.Existential' b v) t -- `InstantiateL`
    | Set.member v (existentials ctx) && notMember v (Type.freeVars t) =
    instantiateL b v t
  go ctx t (Type.Existential' b v) -- `InstantiateR`
    | Set.member v (existentials ctx) && notMember v (Type.freeVars t) =
    instantiateR t b v
  go _ (Type.Effect'' es1 a1) (Type.Effect' es2 a2) = do
     subtype a1 a2
     ctx <- getContext
     let es1' = map (apply ctx) es1
         es2' = map (apply ctx) es2
     abilityCheck' es2' es1'
  go ctx _ _ = failWith $ TypeMismatch ctx


-- | Instantiate the given existential such that it is
-- a subtype of the given type, updating the context
-- in the process.
instantiateL :: (Var v, Ord loc) => B.Blank loc -> v -> Type v loc -> M v loc ()
instantiateL _ v t | debugEnabled && traceShow ("instantiateL"::String, v, t) False = undefined
instantiateL blank v t = scope (InInstantiateL v t) $
  getContext >>= \ctx -> case Type.monotype t >>= solve ctx v of
    Just ctx -> setContext ctx -- InstLSolve
    Nothing -> case t of
      Type.Existential' _ v2 | ordered ctx v v2 -> -- InstLReach (both are existential, set v2 = v)
        maybe (failWith $ TypeMismatch ctx) setContext $
          solve ctx v2 (Type.Monotype (Type.existentialp (loc t) v))
      Type.Arrow' i o -> do -- InstLArr
        [i',o'] <- traverse freshenVar [ABT.v' "i", ABT.v' "o"]
        let s = Solved blank v (Type.Monotype (Type.arrow (loc t)
                                                 (Type.existentialp (loc i) i')
                                                 (Type.existentialp (loc o) o')))
        modifyContext' $ replace (existential v)
                                 (context [existential o', existential i', s])
        instantiateR i B.Blank i' -- todo: not sure about this, could also be `blank`
        ctx <- getContext
        instantiateL B.Blank o' (apply ctx o)
      Type.App' x y -> do -- analogue of InstLArr
        [x', y'] <- traverse freshenVar [ABT.v' "x", ABT.v' "y"]
        let s = Solved blank v (Type.Monotype (Type.app (loc t)
                                                  (Type.existentialp (loc x) x')
                                                  (Type.existentialp (loc y) y')))
        modifyContext' $ replace (existential v)
                                 (context [existential y', existential x', s])
        ctx0 <- getContext
        ctx' <- instantiateL B.Blank x' (apply ctx0 x) >> getContext
        instantiateL B.Blank y' (apply ctx' y)
      Type.Effect' es vt -> do
        es' <- replicateM (length es) (freshNamed "e")
        vt' <- freshNamed "vt"
        let locs = loc <$> es
            s = Solved blank v
                  (Type.Monotype
                          (Type.effect (loc t)
                           (uncurry Type.existentialp <$> locs `zip` es')
                           (Type.existentialp (loc vt) vt')))
        modifyContext' $ replace (existential v)
                                 (context $ (existential <$> es') ++
                                            [existential vt', s])
        Foldable.for_ (es' `zip` es) $ \(e',e) -> do
          ctx <- getContext
          instantiateL B.Blank e' (apply ctx e)
        ctx <- getContext
        instantiateL B.Blank vt' (apply ctx vt)
      Type.Forall' body -> do -- InstLIIL
        v <- extendUniversal =<< ABT.freshen body freshenTypeVar
        instantiateL B.Blank v (ABT.bindInheritAnnotation body (Type.universal v))
        doRetract (Universal v)
      _ -> failWith $ TypeMismatch ctx

-- | Instantiate the given existential such that it is
-- a supertype of the given type, updating the context
-- in the process.
instantiateR :: (Var v, Ord loc) => Type v loc -> B.Blank loc -> v -> M v loc ()
instantiateR t _ v | debugEnabled && traceShow ("instantiateR"::String, t, v) False = undefined
instantiateR t blank v = scope (InInstantiateR t v) $
  getContext >>= \ctx -> case Type.monotype t >>= solve ctx v of
    Just ctx -> setContext ctx -- InstRSolve
    Nothing -> case t of
      Type.Existential' _ v2 | ordered ctx v v2 -> -- InstRReach (both are existential, set v2 = v)
        maybe (failWith $ TypeMismatch ctx) setContext $
          solve ctx v2 (Type.Monotype (Type.existentialp (loc t) v))
      Type.Arrow' i o -> do -- InstRArrow
        [i', o'] <- traverse freshenVar [ABT.v' "i", ABT.v' "o"]
        let s = Solved blank v (Type.Monotype
                          (Type.arrow (loc t)
                            (Type.existentialp (loc i) i')
                            (Type.existentialp (loc o) o')))
        modifyContext' $ replace (existential v)
                                 (context [existential o', existential i', s])
        ctx <- instantiateL B.Blank i' i >> getContext
        instantiateR (apply ctx o) B.Blank o'
      Type.App' x y -> do -- analogue of InstRArr
        -- example foo a <: v' will
        -- 1. create foo', a', add these to the context
        -- 2. add v' = foo' a' to the context
        -- 3. recurse to refine the types of foo' and a'
        [x', y'] <- traverse freshenVar [ABT.v' "x", ABT.v' "y"]
        let s = Solved blank v (Type.Monotype (Type.app (loc t) (Type.existentialp (loc x) x') (Type.existentialp (loc y) y')))
        modifyContext' $ replace (existential v) (context [existential y', existential x', s])
        ctx <- getContext
        instantiateR (apply ctx x) B.Blank x'
        ctx <- getContext
        instantiateR (apply ctx y) B.Blank y'
      Type.Effect' es vt -> do
        es' <- replicateM (length es) (freshNamed "e")
        vt' <- freshNamed "vt"
        let locs = loc <$> es
            mt = Type.Monotype (Type.effect (loc t)
                                 (uncurry Type.existentialp <$> locs `zip` es')
                                 (Type.existentialp (loc vt) vt'))
            s = Solved blank v mt
        modifyContext' $ replace (existential v) (context $ (existential <$> es') ++ [existential vt', s])
        Foldable.for_ (es `zip` es') $ \(e, e') -> do
          ctx <- getContext
          instantiateR (apply ctx e) B.Blank e'
        ctx <- getContext
        instantiateR (apply ctx vt) B.Blank vt'
      Type.Forall' body -> do -- InstRAIIL
        x' <- ABT.freshen body freshenTypeVar
        setContext $ ctx `mappend` context [Marker x', existential x']
        instantiateR (ABT.bindInheritAnnotation body (Type.existential B.Blank x')) B.Blank v
        doRetract (Marker x')
      _ -> failWith $ TypeMismatch ctx

-- | solve (ΓL,α^,ΓR) α τ = (ΓL,α^ = τ,ΓR)
-- If the given existential variable exists in the context,
-- we solve it to the given monotype, otherwise return `Nothing`
solve :: (Var v, Ord loc) => Context v loc -> v -> Monotype v loc -> Maybe (Context v loc)
solve ctx v t
  -- okay to solve something again if it's to an identical type
  | v `elem` (map fst (solved ctx)) = same =<< lookup v (solved ctx)
  where same t2 | apply ctx (Type.getPolytype t) == apply ctx (Type.getPolytype t2) = Just ctx
                | otherwise = Nothing
solve ctx v t
  | wellformedType ctxL (Type.getPolytype t) = Just ctx'
  | otherwise                                = Nothing
  where (ctxL, focus, ctxR) = breakAt (existential v) ctx
        mid = [ Solved blank v t | Existential blank v <- focus ]
        ctx' = ctxL `mappend` context mid `mappend` ctxR

abilityCheck' :: (Var v, Ord loc) => [Type v loc] -> [Type v loc] -> M v loc ()
abilityCheck' ambient requested = do
  success <- flip allM requested $ \req ->
    flip anyM ambient $ \amb -> (True <$ subtype amb req) `orElse` pure False
  unless success $
    failWith $ AbilityCheckFailure ambient requested

abilityCheck :: (Var v, Ord loc) => [Type v loc] -> M v loc ()
abilityCheck requested = do
  enabled <- abilityCheckEnabled
  when enabled $ do
    ambient <- getAbilities
    abilityCheck' ambient requested

verifyDataDeclarations :: (Var v, Ord loc) => DataDeclarations v loc -> M v loc ()
verifyDataDeclarations decls = forM_ (Map.toList decls) $ \(_ref, decl) -> do
  let ctors = DD.constructors decl
  forM_ ctors $ \(_ctorName,typ) -> verifyClosed typ id

-- | public interface to the typechecker
synthesizeClosed
  :: (Monad f, Var v, Ord loc)
  => loc
  -> [Type v loc]
  -> (Reference -> f (Type.AnnotatedType v loc))
  -> (Reference -> f (DataDeclaration' v loc))
  -> (Reference -> f (EffectDeclaration' v loc))
  -> Term v loc
  -> f (Result v loc (Type v loc))
synthesizeClosed builtinLoc abilities synthRef lookupData lookupEffect term = do
  let dataRefs = Set.toList $ Term.referencedDataDeclarations term
      effectRefs = Set.toList $ Term.referencedEffectDeclarations term
  term <- annotateRefs synthRef term
  datas <- Map.fromList <$> traverse (\r -> (r,) <$> lookupData r) dataRefs
  effects <- Map.fromList <$> traverse (\r -> (r,) <$> lookupEffect r) effectRefs
  pure . run builtinLoc [] datas effects $ do
    verifyDataDeclarations datas
    verifyDataDeclarations (DD.toDataDecl <$> effects)
    verifyClosedTerm term
    synthesizeClosed' abilities term

verifyClosedTerm :: forall v loc . Ord v => Term v loc -> M v loc ()
verifyClosedTerm t = do
  verifyClosed t id
  void $ ABT.foreachSubterm go t
  where
    go :: Term v loc -> M v loc ()
    go (Term.Ann' _ t) = verifyClosed t TypeVar.underlying
    go _ = pure ()

verifyClosed :: (Traversable f, Ord v) => ABT.Term f v a -> (v -> v2) -> M v2 a ()
verifyClosed t toV2 =
  let isBoundIn v t = Set.member v (snd (ABT.annotation t))
      loc t = fst (ABT.annotation t)
      go t@(ABT.Var' v) | not (isBoundIn v t) = recover () $ failWith (UnknownSymbol (loc t) $ toV2 v)
      go _ = pure ()
  in void $ ABT.foreachSubterm go (ABT.annotateBound t)

annotateRefs :: (Applicative f, Ord v)
             => (Reference -> f (Type.AnnotatedType v loc))
             -> Term v loc
             -> f (Term v loc)
annotateRefs synth = ABT.visit f where
  -- already annotated; skip this subtree
  f r@(Term.Ann' (Term.Ref' _) _) = Just (pure r)
  f r@(Term.Ref' h) = Just (Term.ann ra (Term.ref ra h) <$> (ABT.vmap TypeVar.Universal <$> synth h))
    where ra = ABT.annotation r
  f _ = Nothing

run :: (Var v, Ord loc)
    => loc
    -> [Type v loc]
    -> DataDeclarations v loc
    -> EffectDeclarations v loc
    -> M v loc a
    -> Result v loc a
run builtinLoc ambient datas effects m =
  let (notes, o) = runM m (MEnv (Env 0 mempty) ambient builtinLoc datas effects True)
  in (notes, fst <$> o)

synthesizeClosed' :: (Var v, Ord loc)
                  => [Type v loc]
                  -> Term v loc
                  -> M v loc (Type v loc)
synthesizeClosed' abilities term = do
  -- save current context, for restoration when done
  ctx0 <- getContext
  setContext $ context []
  v <- extendMarker $ Var.named "start"
  t <- withEffects0 abilities (synthesize term)
  ctx <- getContext
  -- retract will cause notes to be written out for
  -- any `Blank`-tagged existentials passing out of scope
  doRetract (Marker v)
  setContext ctx0 -- restore the initial context
  pure $ generalizeExistentials ctx t

<<<<<<< HEAD
-- Check if `t1` is a subtype of `t2`. Doesn't update the typechecking context.
isSubtype' :: (Var v, Ord loc) => Type v loc -> Type v loc -> M v loc Bool
isSubtype' type1 type2 = do
  let vars = Set.union (ABT.freeVars type1) (ABT.freeVars type2)
  appendContext $ context (Var <$> Set.toList vars)
  succeeds $ subtype type1 type2
  where
    succeeds :: M v loc a -> M v loc Bool
    succeeds m = do
      e <- ask
      let (_, r) = runM m e
      pure $ isJust r

-- Public interface to `isSubtype`
isSubtype
  :: (Var v, Ord loc)
  => loc
  -> Type v loc
  -> Type v loc
  -> Result v loc Bool
isSubtype builtinLoc t1 t2 = fmap fst <$> runM
  (isSubtype' t1 t2)
  (MEnv (Env 0 mempty) [] builtinLoc Map.empty Map.empty False)

instance (Var v, Show loc) => Show (Element v loc) where
=======
instance (Var v) => Show (Element v loc) where
>>>>>>> 3b521767
  show (Var v) = case v of
    TypeVar.Universal x -> "@" <> show x
    TypeVar.Existential _ x -> "'" ++ show x
  show (Solved _ v t) = "'"++Text.unpack (Var.shortName v)++" = "++show t
  show (Ann v t) = Text.unpack (Var.shortName v) ++ " : " ++ show t
  show (Marker v) = "|"++Text.unpack (Var.shortName v)++"|"

instance (Var v) => Show (Context v loc) where
  show (Context es) = "Γ\n  " ++ (intercalate "\n  " . map (show . fst)) (reverse es)

-- MEnv v loc -> (Seq (Note v loc), (a, Env v loc))
instance Monad (M v loc) where
  return a = M (\menv -> (mempty, pure (a, env menv)))
  m >>= f = M go where
    go menv = let
      (notes1, aenv1) = runM m menv
      in case aenv1 of
        Nothing -> (notes1, Nothing)
        Just (a, env1) ->
          let (notes2, x) = runM (f a) (menv { env = env1 })
          in (notes1 `mappend` notes2, x)

instance Applicative (M v loc) where
  pure = return
  (<*>) = ap

instance Functor (M v loc) where
  fmap = liftM

instance (Var v, Ord loc) => Monoid (Context v loc) where
  mempty = context0
  mappend ctxL (Context es) =
    -- since `es` is a snoc list, we add it to `ctxL` in reverse order
    foldl' f ctxL (reverse es) where
      f ctx (e,_) = extend e ctx

instance (Var v, Ord loc) => Semigroup (Context v loc) where
  (<>) = mappend

instance MonadReader (MEnv v loc) (M v loc) where
  ask = M (\e -> (mempty, Just (e, env e)))
  local f m = M $ runM m . f<|MERGE_RESOLUTION|>--- conflicted
+++ resolved
@@ -4,11 +4,20 @@
 {-# LANGUAGE ScopedTypeVariables #-}
 {-# LANGUAGE TupleSections #-}
 
-<<<<<<< HEAD
-module Unison.Typechecker.Context (synthesizeClosed, Note(..), Cause(..), PathElement(..), Type, Term, isSubtype, Suggestion(..)) where
-=======
-module Unison.Typechecker.Context (synthesizeClosed, Note(..), Cause(..), PathElement(..), Type, Term, errorTerms, innermostErrorTerm, apply) where
->>>>>>> 3b521767
+module Unison.Typechecker.Context
+  ( synthesizeClosed
+  , Note(..)
+  , Cause(..)
+  , PathElement(..)
+  , Type
+  , Term
+  , errorTerms
+  , innermostErrorTerm
+  , apply
+  , isSubtype
+  , Suggestion(..)
+  )
+where
 
 import           Control.Monad
 import           Control.Monad.Loops (anyM, allM)
@@ -559,19 +568,11 @@
              pure t
       else pure t
   go (Term.Ann' e' t) = t <$ check e' t
-<<<<<<< HEAD
-  go (Term.Float' _) = Type.float <$> getBuiltinLocation -- 1I=>
-  go (Term.Int64' _) = Type.int64 <$> getBuiltinLocation -- 1I=>
-  go (Term.UInt64' _) = Type.uint64 <$> getBuiltinLocation -- 1I=>
-  go (Term.Boolean' _) = Type.boolean <$> getBuiltinLocation
-  go (Term.Text' _) = Type.text <$> getBuiltinLocation
-=======
   go (Term.Float' _) = pure $ Type.float l -- 1I=>
   go (Term.Int64' _) = pure $ Type.int64 l -- 1I=>
   go (Term.UInt64' _) = pure $ Type.uint64 l -- 1I=>
   go (Term.Boolean' _) = pure $ Type.boolean l
   go (Term.Text' _) = pure $ Type.text l
->>>>>>> 3b521767
   go (Term.App' f arg) = do -- ->E
     -- todo: might want to consider using a different location for `ft` in
     -- the event that `ft` is an existential?
@@ -785,15 +786,8 @@
   -- compute generalized types `gt1, gt2 ...` for each binding `b1, b2...`;
   -- add annotations `v1 : gt1, v2 : gt2 ...` to the context
   (ctx1, _, ctx2) <- breakAt (Marker e1) <$> getContext
-<<<<<<< HEAD
-  -- The location of the existential is just the location of the binding
-  let gen (e,(_,binding)) = generalizeExistentials ctx2
-         (Type.existential' (loc binding) B.Blank e)
-  let annotations = zipWith Ann vs $ zipWith (curry gen) es bindings
-=======
   let gen bindingType = generalizeExistentials ctx2 bindingType
       annotations = zipWith Ann vs (map gen bindingTypes)
->>>>>>> 3b521767
   marker <- Marker <$> freshenVar (ABT.v' "let-rec-marker")
   setContext (ctx1 `mappend` context (marker : annotations))
   pure (marker, body)
@@ -1156,7 +1150,6 @@
   setContext ctx0 -- restore the initial context
   pure $ generalizeExistentials ctx t
 
-<<<<<<< HEAD
 -- Check if `t1` is a subtype of `t2`. Doesn't update the typechecking context.
 isSubtype' :: (Var v, Ord loc) => Type v loc -> Type v loc -> M v loc Bool
 isSubtype' type1 type2 = do
@@ -1181,10 +1174,7 @@
   (isSubtype' t1 t2)
   (MEnv (Env 0 mempty) [] builtinLoc Map.empty Map.empty False)
 
-instance (Var v, Show loc) => Show (Element v loc) where
-=======
 instance (Var v) => Show (Element v loc) where
->>>>>>> 3b521767
   show (Var v) = case v of
     TypeVar.Universal x -> "@" <> show x
     TypeVar.Existential _ x -> "'" ++ show x
