--- conflicted
+++ resolved
@@ -14,7 +14,7 @@
 import qualified Data.Char                  as Char
 import           Data.Foldable
 import           Data.Function (on)
-import           Data.List (isPrefixOf, groupBy, sortBy)
+import           Data.List (groupBy, sortBy)
 import qualified Data.List.NonEmpty         as Nel
 import           Data.Map                   (Map)
 import qualified Data.Map                   as Map
@@ -37,15 +37,10 @@
 import qualified Unison.Reference           as R
 import           Unison.Result              (Note (..))
 import qualified Unison.Settings            as Settings
-import qualified Unison.TermParser as TermParser
 import qualified Unison.Type                as Type
 import qualified Unison.TypeVar             as TypeVar
 import qualified Unison.Typechecker.Context as C
 import           Unison.Typechecker.TypeError
-<<<<<<< HEAD
-=======
-import qualified Unison.TypeVar             as TypeVar
->>>>>>> 1b6d9768
 import qualified Unison.Util.AnnotatedText  as AT
 import           Unison.Util.ColorText      (StyledText)
 import qualified Unison.Util.ColorText      as Color
