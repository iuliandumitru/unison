{-# LANGUAGE LambdaCase          #-}
{-# LANGUAGE OverloadedLists     #-}
{-# LANGUAGE OverloadedStrings   #-}
{-# LANGUAGE RecordWildCards     #-}
{-# LANGUAGE ScopedTypeVariables #-}
{-# LANGUAGE TupleSections       #-}
{-# LANGUAGE TypeApplications    #-}


module Unison.PrintError where

-- import           Unison.Parser              (showLineCol)
import           Control.Lens               ((<&>))
import           Control.Monad              (join)
import qualified Data.Char                  as Char
import           Data.Foldable
import           Data.List                  (intersperse)
import qualified Data.List.NonEmpty         as Nel
import           Data.Map                   (Map)
import qualified Data.Map                   as Map
import           Data.Maybe                 (catMaybes, fromMaybe, listToMaybe)
import           Data.Sequence              (Seq (..))
import qualified Data.Sequence              as Seq
import qualified Data.Set                   as Set
import           Data.String                (IsString, fromString)
import qualified Data.Text                  as Text
import           Data.Void                  (Void)
import qualified Text.Megaparsec            as P
import qualified Unison.ABT                 as ABT
import qualified Unison.Blank               as B
import           Unison.Kind                (Kind)
import qualified Unison.Kind                as Kind
import qualified Unison.Lexer               as L
import           Unison.Parser              (Ann (..), Annotated, ann)
import qualified Unison.Parser              as Parser
import qualified Unison.Reference           as R
import           Unison.Result              (Note (..))
import qualified Unison.Type                as Type
import qualified Unison.Typechecker.Context as C
import qualified Unison.Util.AnnotatedText  as AT
import           Unison.Util.ColorText      (StyledText)
import qualified Unison.Util.ColorText      as Color
import           Unison.Util.Monoid         (intercalateMap)
import           Unison.Util.Range          (Range (..))
import           Unison.Var                 (Var)
import qualified Unison.Var                 as Var

data Env = Env { referenceNames   :: Map R.Reference String
               , constructorNames :: Map (R.Reference, Int) String }

env0 :: Env
env0 = Env mempty mempty

data TypeError v loc
  = Mismatch { overallType1 :: C.Type v loc
             , overallType2 :: C.Type v loc
             , leaf1        :: C.Type v loc
             , leaf2        :: C.Type v loc
             , mismatchSite :: loc
             , note         :: C.Note v loc
             }
  | AbilityCheckFailure { ambient                 :: [C.Type v loc]
                        , requested               :: [C.Type v loc]
                        , abilityCheckFailureSite :: loc
                        , note :: C.Note v loc
                        }
  | UnknownTerm { unknownTerm :: v
                , termSite :: loc
                , suggestions :: [C.Suggestion v loc]
                , expectedType :: C.Type v loc
                , note :: C.Note v loc
                }
  | Other (C.Note v loc)

<<<<<<< HEAD
renderTypeError
  :: forall v a
   . (Var v, Annotated a, Eq a, Show a)
  => Env
  -> TypeError v a
  -> String
  -> AT.AnnotatedDocument Color.Style
renderTypeError env e src =
  AT.AnnotatedDocument
    . Seq.fromList
    $ case e of
        Mismatch {..} ->
          [ (fromString . annotatedToEnglish) mismatchSite
            , " has a type mismatch ("
            , AT.Describe Color.ErrorSite
            , " below):\n\n"
            , annotatedAsErrorSite src mismatchSite
            , "\n"
            , "The two types involved are:\n\n"
            , "  "
            , AT.Text $ styleInOverallType env overallType1 leaf1 Color.Type1
            , " ("
            , fromString (Char.toLower <$> annotatedToEnglish leaf1)
            , ", "
            , AT.Describe Color.Type1
            , ")\n"
            , "  "
            , AT.Text $ styleInOverallType env overallType2 leaf2 Color.Type2
            , " ("
            , fromString (Char.toLower <$> annotatedToEnglish leaf2)
            , ", "
            , AT.Describe Color.Type2
            , ")\n"
            , "\n"
            , AT.Blockquote $ AT.markup
              (fromString src)
              (Set.fromList $ catMaybes
                [ -- these are overwriting the colored ranges for some reason?
                    --   (,Color.ForceShow) <$> rangeForAnnotated mismatchSite
                    -- , (,Color.ForceShow) <$> rangeForType overallType1
                    -- , (,Color.ForceShow) <$> rangeForType overallType2
                    -- ,
                  (, Color.Type1) <$> rangeForType leaf1
                , (, Color.Type2) <$> rangeForType leaf2
                ]
              )
            , "\n"
            , "loc debug:"
            , "\n  mismatchSite: "
            , fromString $ annotatedToEnglish mismatchSite
            , "\n  overallType1: "
            , fromString $ annotatedToEnglish overallType1
            , "\n         leaf1: "
            , fromString $ annotatedToEnglish leaf1
            , "\n  overallType2: "
            , fromString $ annotatedToEnglish overallType2
            , "\n         leaf2: "
            , fromString $ annotatedToEnglish leaf2
            , "\n"
            , "note debug:\n"
            ]
            ++ summary note
        AbilityCheckFailure {..} ->
          [ "The expression at "
            , (fromString . annotatedToEnglish) abilityCheckFailureSite
            , " ("
            , AT.Describe Color.ErrorSite
            , " below)"
            , " is requesting\n"
            , "    {"
            , AT.Text $ commas (renderType' env) requested
            , "}"
            , " effects, but this location only has access to\n"
            , "    {"
            , AT.Text $ commas (renderType' env) ambient
            , "}"
            , "\n\n"
            , annotatedAsErrorSite src abilityCheckFailureSite
            ]
            ++ summary note
        UnknownTerm {..} ->
          [ "I'm not sure what "
            , AT.Text . Color.style Color.ErrorSite $ (fromString . show)
              unknownTerm
            , " means at "
            , (fromString . annotatedToEnglish) termSite
            , "\n\n"
            , annotatedAsErrorSite src termSite
            , "\nWhatever it is, it has a type that conforms to "
            , AT.Text . Color.style Color.Type1 $ (fromString . show) expectedType
            , "\n\n"
            ]
            ++ case suggestions of
                 [] -> []
                 suggestions ->
                   [ "I found some terms in scope that have matching names and types. "
                     , "Maybe you meant one of these:\n\n"
                     ]
                     ++  join (
                     (   intersperse ["\n"]
                     (   suggestions
                     <&> \(C.Suggestion name typ) ->
                           [ "  - "
                           , fromString $ Text.unpack name
                           , " : "
                           , fromString $ show typ
                           ])))
        Other note ->
          [ "Sorry, you hit an error we didn't make a nice message for yet."
            , "\n\n"
            , "Here is a summary of the Note:\n"
            ]
            ++ summary note
=======
renderTypeError :: forall v a. (Var v, Annotated a, Ord a, Show a)
                => Env
                -> TypeError v a
                -> String
                -> AT.AnnotatedDocument Color.Style
renderTypeError env e src = AT.AnnotatedDocument . Seq.fromList $ case e of
  Mismatch {..} ->
    [ (fromString . annotatedToEnglish) mismatchSite
    , " has a type mismatch (", AT.Describe Color.ErrorSite, " below):\n\n"
    , annotatedAsErrorSite src mismatchSite
    , "\n"
    , "The two types involved are:\n\n"
    , "  ", AT.Text $ styleInOverallType env overallType1 leaf1 Color.Type1
    , " (", fromString (Char.toLower <$> annotatedToEnglish leaf1)
          , ", ", AT.Describe Color.Type1, ")\n"
    , "  ", AT.Text $ styleInOverallType env overallType2 leaf2 Color.Type2
    , " (", fromString (Char.toLower <$> annotatedToEnglish leaf2)
          , ", ", AT.Describe Color.Type2, ")\n"
    , "\n"
    , AT.Blockquote $ AT.markup (fromString src)
            (Set.fromList $ catMaybes
              [ -- these are overwriting the colored ranges for some reason?
              --   (,Color.ForceShow) <$> rangeForAnnotated mismatchSite
              -- , (,Color.ForceShow) <$> rangeForType overallType1
              -- , (,Color.ForceShow) <$> rangeForType overallType2
              -- ,
                (,Color.Type1) <$> rangeForType leaf1
              , (,Color.Type2) <$> rangeForType leaf2
              ])
    , "\n"
    , "loc debug:"
    , "\n  mismatchSite: ", fromString $ annotatedToEnglish mismatchSite
    , "\n  overallType1: ", fromString $ annotatedToEnglish overallType1
    , "\n         leaf1: ", fromString $ annotatedToEnglish leaf1
    , "\n  overallType2: ", fromString $ annotatedToEnglish overallType2
    , "\n         leaf2: ", fromString $ annotatedToEnglish leaf2
    , "\n"
    , "note debug:\n"
    ] ++ summary note
  AbilityCheckFailure {..} ->
    [ "The expression at "
    , (fromString . annotatedToEnglish) abilityCheckFailureSite
    , " (", AT.Describe Color.ErrorSite, " below)"
    , " is requesting\n"
    , "    {", AT.Text $ commas (renderType' env) requested, "}"
    , " effects, but this location only has access to\n"
    , "    {", AT.Text $ commas (renderType' env) ambient, "}"
    , "\n\n"
    , annotatedAsErrorSite src abilityCheckFailureSite
    ] ++ summary note
  Other note ->
    [ "Sorry, you hit an error we didn't make a nice message for yet.\n\n"
    , "Here is a summary of the Note:\n"
    ] ++ summary note
>>>>>>> 5590f523
  where
    maxTermDisplay = 20
    renderTerm e = let s = show e in -- todo: pretty print
      if length s > maxTermDisplay
      then fromString (take maxTermDisplay s <> "...")
      else fromString s
    summary :: C.Note v a -> [AT.Section Color.Style]
    summary note =
      [ "  simple cause:\n"
      , "    "
      ] ++ simpleCause (C.cause note) ++ [ "\n"
      ] ++ case toList (C.path note) of
            [] -> ["  path: (empty)\n"]
            l ->  "  path:\n" : mconcat (simplePath <$> l)
    simplePath :: C.PathElement v a -> [AT.Section Color.Style]
    simplePath e = ["    "] ++ simplePath' e ++ ["\n"]
    simplePath' :: C.PathElement v a -> [AT.Section Color.Style]
    simplePath' = \case
      C.InSynthesize e -> ["InSynthesize e=", renderTerm e]
      C.InSubtype t1 t2 -> ["InSubtype t1="
                           , AT.Text $ renderType' env t1
                           , ", t2="
                           , AT.Text $ renderType' env t2]
      C.InCheck e t ->
        ["InCheck e=", renderTerm e, ","
        ," t=", AT.Text $ renderType' env t]
      C.InInstantiateL v t ->
        ["InInstantiateL v=", AT.Text $ renderVar v
                     ,", t=", AT.Text $ renderType' env t]
      C.InInstantiateR t v ->
        ["InInstantiateR t=", AT.Text $ renderType' env t
                      ," v=", AT.Text $ renderVar v]
      C.InSynthesizeApp t e -> ["InSynthesizeApp"
        ," t=", AT.Text $ renderType' env t
        ,", e=", renderTerm e]
    simpleCause :: C.Cause v a -> [AT.Section Color.Style]
    simpleCause = \case
      C.TypeMismatch c ->
        ["TypeMismatch\n"
        ,"  context:\n"
        ,fromString . init . unlines . (fmap ("  "++)) . lines . show $ c]
      C.IllFormedType c ->
        ["IllFormedType\n"
        ,"  context:\n"
        ,fromString . init . unlines . (fmap ("  "++)) . lines . show $ c]
      C.UnknownSymbol loc v ->
        [ "UnknownSymbol: ", (fromString . show) loc
        , " ", (fromString . show) v, "\n\n"
        , annotatedAsErrorSite src loc
        ]
      C.UnknownTerm loc v suggestions typ ->
        ["UnknownTerm: ", (fromString . show) loc
        , " ", (fromString . show) v, "\n\n"
        , annotatedAsErrorSite src loc
        , "Suggestions: ", (fromString . show) suggestions, "\n\n"
        , "Type: ", (fromString . show) typ
        ]
<<<<<<< HEAD
      C.CompilerBug c -> ["CompilerBug: ", fromString (show c)]
      C.AbilityCheckFailure ambient requested ->
=======
      C.AbilityCheckFailure ambient requested ctx ->
>>>>>>> 5590f523
        [ "AbilityCheckFailure: "
        , "ambient={"] ++ (AT.Text . renderType' env <$> ambient) ++
        [ "} requested={"] ++
        (AT.Text . renderType' env <$> requested)
        ++ ["}\n"] ++ [fromString (show ctx)]
      C.EffectConstructorWrongArgCount e a r cid ->
        [ "EffectConstructorWrongArgCount:"
        , "  expected=", (fromString . show) e
        , ", actual=", (fromString . show) a
        , ", reference=", AT.Text (showConstructor' env r cid)
        ]
      C.MalformedEffectBind ctorType ctorResult es ->
        [ "MalformedEffectBind: "
        , "  ctorType=", AT.Text $ renderType env (\_ s -> s) ctorType
        , "  ctorResult=", AT.Text $ renderType env (\_ s -> s) ctorResult
        , "  effects=", fromString $ show es ]
      C.SolvedBlank recorded v t ->
        [ "SolvedBlank: "
        , case recorded of
            B.Placeholder loc s ->
              fromString ("Placeholder " ++ show s ++ " " ++ annotatedToEnglish loc)
            B.Resolve loc s ->
              fromString ("Resolve " ++ show s ++ " "++ annotatedToEnglish loc)
        , " v="
        , (fromString . show) v
        , " t="
        , AT.Text . renderType' env $ t
        ]

-- | renders a type with no special styling
renderType' :: Var v => Env -> Type.AnnotatedType v loc -> AT.AnnotatedText (Maybe a)
renderType' env typ = renderType env (const id) typ

-- | `f` may do some styling based on `loc`.
-- | You can pass `(const id)` if no styling is needed, or call `renderType'`.
renderType :: Var v
           => Env
           -> (loc -> AT.AnnotatedText (Maybe a) -> AT.AnnotatedText (Maybe a))
           -> Type.AnnotatedType v loc
           -> AT.AnnotatedText (Maybe a)
renderType env f = renderType0 env f (0 :: Int) where
  paren :: (IsString a, Semigroup a) => Bool -> a -> a
  paren test s =
    if test then "(" <> s <> ")" else s
  renderType0 env f p t = f (ABT.annotation t) $ case t of
    Type.Ref' r -> showRef' env r
    Type.Arrows' ts -> paren (p >= 2) $ arrows (go 2) ts
    Type.Ann' t k -> paren True $ go 1 t <> " : " <> renderKind k
    Type.Tuple' ts -> paren True $ commas (go 0) ts
    Type.Apps' f' args -> paren (p >= 3) $ spaces (go 3) (f':args)
    Type.Effects' es -> paren (p >= 3) $ "{" <> commas (go 0) es <> "} "
    Type.Effect' es t -> case es of
      [] -> go p t
      _ -> paren (p >= 3) $ "{" <> commas (go 0) es <> "} " <> go 3 t
    Type.ForallsNamed' vs body -> paren (p >= 1) $
      if p == 0 then go 0 body
      else "forall " <> spaces renderVar vs <> " . " <> go 1 body
    Type.Var' v -> renderVar v
    _ -> error $ "pattern match failure in PrintError.renderType " ++ show t
    where go = renderType0 env f

spaces :: (IsString a, Monoid a) => (b -> a) -> [b] -> a
spaces = intercalateMap " "

arrows :: (IsString a, Monoid a) => (b -> a) -> [b] -> a
arrows = intercalateMap " -> "

commas :: (IsString a, Monoid a) => (b -> a) -> [b] -> a
commas = intercalateMap ", "

renderVar :: Var v => v -> AT.AnnotatedText (Maybe a)
renderVar = fromString . Text.unpack . Var.name

renderKind :: Kind -> AT.AnnotatedText (Maybe a)
renderKind Kind.Star          = "*"
renderKind (Kind.Arrow k1 k2) = renderKind k1 <> " -> " <> renderKind k2

showRef :: Env -> R.Reference -> String
showRef env r = fromMaybe (show r) (Map.lookup r (referenceNames env))

showRef' :: Env -> R.Reference -> AT.AnnotatedText (Maybe a)
showRef' e r = fromString $ showRef e r

-- todo: do something different/better if cid not found
showConstructor :: Env -> R.Reference -> Int -> String
showConstructor env r cid =
  fromMaybe (showRef env r ++ "/" ++ show cid)
            (Map.lookup (r,cid) (constructorNames env))

showConstructor' :: Env -> R.Reference -> Int -> StyledText
showConstructor' env r cid = fromString $ showConstructor env r cid


styleInOverallType :: (Var v, Annotated a, Eq a)
                   => Env
                   -> C.Type v a
                   -> C.Type v a
                   -> Color.Style
                   -> StyledText
styleInOverallType e overallType leafType c =
  renderType e f overallType
    where f loc s = if loc == ABT.annotation leafType then Color.style c s else s

_posToEnglish :: L.Pos -> String
_posToEnglish (L.Pos l c) = "Line " ++ show l ++ ", Column " ++ show c

rangeForToken :: L.Token a -> Range
rangeForToken t = Range (L.start t) (L.end t)

rangeToEnglish :: Range -> String
rangeToEnglish (Range (L.Pos l c) (L.Pos l' c')) =
  if l == l'
    then if c == c'
      then "Line " ++ show l ++ ", column " ++ show c
      else "Line " ++ show l ++ ", columns " ++ show c ++ "-" ++ show c'
    else "Line " ++ show l ++ ", column " ++ show c ++ " through " ++
         "line " ++ show l' ++ ", column " ++ show c'

annotatedToEnglish :: Annotated a => a -> String
annotatedToEnglish a = case ann a of
  Intrinsic     -> "an intrinsic"
  Ann start end -> rangeToEnglish $ Range start end

rangeForType :: Annotated a => C.Type v a -> Maybe Range
rangeForType = rangeForAnnotated . ABT.annotation

rangeForAnnotated :: Annotated a => a -> Maybe Range
rangeForAnnotated a = case ann a of
  Intrinsic     -> Nothing
  Ann start end -> Just $ Range start end

typeErrorFromNote :: forall loc v. (Ord loc, Var v) => C.Note v loc -> TypeError v loc
typeErrorFromNote n@(C.Note (C.TypeMismatch ctx) path) =
  let
    pathl = toList path
    subtypes = [ (t1, t2) | C.InSubtype t1 t2 <- pathl ]
    firstSubtype = listToMaybe subtypes
    lastSubtype = if null subtypes then Nothing else Just (last subtypes)
    innermostTerm = C.innermostErrorTerm n
    -- replace any type vars with their solutions before returning
    sub t = C.apply ctx t
  in case (firstSubtype, lastSubtype, innermostTerm) of
       (Just (leaf1, leaf2), Just (overall1, overall2), Just mismatchSite) ->
         Mismatch (sub overall1) (sub overall2)
                  (sub leaf1) (sub leaf2)
                  (ABT.annotation mismatchSite)
                  n
       _ -> Other n
typeErrorFromNote n@(C.Note (C.AbilityCheckFailure amb req _) _) =
  let go :: C.Term v loc -> TypeError v loc
      go e = AbilityCheckFailure amb req (ABT.annotation e) n
  in fromMaybe (Other n) $ go <$> C.innermostErrorTerm n
typeErrorFromNote n@(C.Note (C.UnknownTerm loc v suggs typ) _) =
  UnknownTerm v loc suggs typ n
typeErrorFromNote n@(C.Note _ _) = Other n

showLexerOutput :: Bool
showLexerOutput = False

printNoteWithSourceAsAnsi :: (Var v, Annotated a, Show a, Ord a)
                          => Env -> String -> Note v a -> String
printNoteWithSourceAsAnsi e s n =
  show . Color.renderDocANSI 6 $ printNoteWithSource e s n

printNoteWithSource :: (Var v, Annotated a, Show a, Ord a)
                    => Env
                    -> String
                    -> Note v a
                    -> AT.AnnotatedDocument Color.Style
printNoteWithSource _env s (Parsing e) = prettyParseError s e
printNoteWithSource env s (Typechecking e) = prettyTypecheckError env s e
printNoteWithSource _env s (InvalidPath path term) =
  (fromString $ "Invalid Path: " ++ show path ++ "\n")
  <> AT.sectionToDoc (annotatedAsErrorSite s term)
printNoteWithSource _env s (UnknownSymbol v a) =
  fromString ("Unknown symbol `" ++ Text.unpack (Var.name v) ++ "`\n\n")
  <> AT.sectionToDoc (annotatedAsErrorSite s a)

_printPosRange :: String -> L.Pos -> L.Pos -> String
_printPosRange s (L.Pos startLine startCol) _end =
  -- todo: multi-line ranges
  -- todo: ranges
  _printArrowsAtPos s startLine startCol

_printArrowsAtPos :: String -> Int -> Int -> String
_printArrowsAtPos s line column =
  let lineCaret s i = s ++ if i == line
                           then "\n" ++ columnCaret
                           else ""
      columnCaret = replicate (column - 1) '-' ++ "^"
      source = unlines (uncurry lineCaret <$> lines s `zip` [1..])
  in source

prettyParseError :: forall v . Var v
                 => String
                 -> Parser.Err v
                 -> AT.AnnotatedDocument Color.Style
prettyParseError s = \case
  P.TrivialError sp unexpected expected ->
    fromString (P.parseErrorPretty @_ @Void (P.TrivialError sp unexpected expected))
    <> lexerOutput

  P.FancyError sp fancyErrors ->
    mconcat (AT.AnnotatedDocument . Seq.fromList . go' <$>
      Set.toList fancyErrors) <> dumpSourcePos sp <> lexerOutput
  where
    dumpSourcePos :: Nel.NonEmpty P.SourcePos -> AT.AnnotatedDocument a
    dumpSourcePos sp = AT.AnnotatedDocument . Seq.fromList . Nel.toList $
      (fromString . (\s -> "  " ++ show s ++ "\n") <$> sp)
    go' :: P.ErrorFancy (Parser.Error v)
        -> [AT.Section Color.Style]
    go' (P.ErrorFail s) =
      [ "The parser failed with this message:\n"
      , fromString s ]
    go' (P.ErrorIndentation ordering indent1 indent2) =
      [ "The parser was confused by the indentation.\n"
      , "It was expecting the reference level (", fromString (show indent1)
      , ")\nto be ", fromString (show ordering), " than/to the actual level ("
      , fromString (show indent2), ").\n"
      ]
    go' (P.ErrorCustom e) = go e
    go :: Parser.Error v
       -> [AT.Section Color.Style]
    go (Parser.SignatureNeedsAccompanyingBody tok) =
      [ "You provided a type signature, but I didn't find an accompanying\n"
      , "binding after it.  Could it be a spelling mismatch?\n"
      , tokenAsErrorSite s tok
      ]
     -- we would include the last binding term if we didn't have to have an Ord instance for it
    go (Parser.BlockMustEndWithExpression blockAnn lastBindingAnn) =
      [ "The last line of the block starting at "
      , fromString . (fmap Char.toLower) . annotatedToEnglish $ blockAnn, "\n"
      , "has to be an expression, not a binding/import/etc:"
      , annotatedAsErrorSite s lastBindingAnn
      ]
    go (Parser.EmptyBlock tok) =
      [ "I expected a block after this (", AT.Describe Color.ErrorSite, "),"
      , ", but there wasn't one.  Maybe check your indentation:\n"
      , tokenAsErrorSite s tok
      ]
    go (Parser.UnknownEffectConstructor tok) = unknownConstructor "effect" tok
    go (Parser.UnknownDataConstructor tok) = unknownConstructor "data" tok
    unknownConstructor ::
      String -> L.Token String -> [AT.Section Color.Style]
    unknownConstructor ctorType tok =
      [ "I don't know about any ", fromString ctorType, " constructor named "
      , AT.Text (Color.errorSite . fromString . show $ L.payload tok), ".\n"
      , "Maybe make sure it's correctly spelled and that you've imported it:\n"
      , tokenAsErrorSite s tok
      ]
    lexerOutput :: AT.AnnotatedDocument a
    lexerOutput =
      if showLexerOutput
      then "\nLexer output:\n" <> fromString (L.debugLex' s)
      else mempty

annotatedAsErrorSite :: Annotated a => String -> a -> AT.Section Color.Style
annotatedAsErrorSite s ann =
  showSourceMaybes s [(,Color.ErrorSite) <$> rangeForAnnotated ann]

tokenAsErrorSite :: String -> L.Token a -> AT.Section Color.Style
tokenAsErrorSite s tok = showSource1 s (rangeForToken tok, Color.ErrorSite)

showSourceMaybes :: String -> [Maybe (Range, Color.Style)] -> AT.Section Color.Style
showSourceMaybes source annotations = showSource source $ catMaybes annotations

showSource :: String -> [(Range, Color.Style)] -> AT.Section Color.Style
showSource source annotations = AT.Blockquote $ AT.markup (fromString source) (Set.fromList annotations)

showSource1 :: String -> (Range, Color.Style) -> AT.Section Color.Style
showSource1 source annotation = showSource source [annotation]

debugMode :: Bool
debugMode = True

findTerm :: Seq (C.PathElement v loc) -> Maybe loc
findTerm = go
  where go (C.InSynthesize t :<| _)      = Just $ ABT.annotation t
        go (C.InCheck t _ :<| _)         = Just $ ABT.annotation t
        go (C.InSynthesizeApp _ t :<| _) = Just $ ABT.annotation t
        go (_ :<| t)                     = go t
        go Empty                         = Nothing

prettyTypecheckError :: (Var v, Ord loc, Show loc, Parser.Annotated loc)
                     => Env
                     -> String
                     -> C.Note v loc -> AT.AnnotatedDocument Color.Style
prettyTypecheckError env input n =
  renderTypeError env (typeErrorFromNote n) input

parseErrorToAnsiString :: Var v => String -> Parser.Err v -> String
parseErrorToAnsiString s = show . Color.renderDocANSI 3 . prettyParseError s<|MERGE_RESOLUTION|>--- conflicted
+++ resolved
@@ -72,10 +72,9 @@
                 }
   | Other (C.Note v loc)
 
-<<<<<<< HEAD
 renderTypeError
   :: forall v a
-   . (Var v, Annotated a, Eq a, Show a)
+   . (Var v, Annotated a, Ord a, Show a)
   => Env
   -> TypeError v a
   -> String
@@ -186,62 +185,6 @@
             , "Here is a summary of the Note:\n"
             ]
             ++ summary note
-=======
-renderTypeError :: forall v a. (Var v, Annotated a, Ord a, Show a)
-                => Env
-                -> TypeError v a
-                -> String
-                -> AT.AnnotatedDocument Color.Style
-renderTypeError env e src = AT.AnnotatedDocument . Seq.fromList $ case e of
-  Mismatch {..} ->
-    [ (fromString . annotatedToEnglish) mismatchSite
-    , " has a type mismatch (", AT.Describe Color.ErrorSite, " below):\n\n"
-    , annotatedAsErrorSite src mismatchSite
-    , "\n"
-    , "The two types involved are:\n\n"
-    , "  ", AT.Text $ styleInOverallType env overallType1 leaf1 Color.Type1
-    , " (", fromString (Char.toLower <$> annotatedToEnglish leaf1)
-          , ", ", AT.Describe Color.Type1, ")\n"
-    , "  ", AT.Text $ styleInOverallType env overallType2 leaf2 Color.Type2
-    , " (", fromString (Char.toLower <$> annotatedToEnglish leaf2)
-          , ", ", AT.Describe Color.Type2, ")\n"
-    , "\n"
-    , AT.Blockquote $ AT.markup (fromString src)
-            (Set.fromList $ catMaybes
-              [ -- these are overwriting the colored ranges for some reason?
-              --   (,Color.ForceShow) <$> rangeForAnnotated mismatchSite
-              -- , (,Color.ForceShow) <$> rangeForType overallType1
-              -- , (,Color.ForceShow) <$> rangeForType overallType2
-              -- ,
-                (,Color.Type1) <$> rangeForType leaf1
-              , (,Color.Type2) <$> rangeForType leaf2
-              ])
-    , "\n"
-    , "loc debug:"
-    , "\n  mismatchSite: ", fromString $ annotatedToEnglish mismatchSite
-    , "\n  overallType1: ", fromString $ annotatedToEnglish overallType1
-    , "\n         leaf1: ", fromString $ annotatedToEnglish leaf1
-    , "\n  overallType2: ", fromString $ annotatedToEnglish overallType2
-    , "\n         leaf2: ", fromString $ annotatedToEnglish leaf2
-    , "\n"
-    , "note debug:\n"
-    ] ++ summary note
-  AbilityCheckFailure {..} ->
-    [ "The expression at "
-    , (fromString . annotatedToEnglish) abilityCheckFailureSite
-    , " (", AT.Describe Color.ErrorSite, " below)"
-    , " is requesting\n"
-    , "    {", AT.Text $ commas (renderType' env) requested, "}"
-    , " effects, but this location only has access to\n"
-    , "    {", AT.Text $ commas (renderType' env) ambient, "}"
-    , "\n\n"
-    , annotatedAsErrorSite src abilityCheckFailureSite
-    ] ++ summary note
-  Other note ->
-    [ "Sorry, you hit an error we didn't make a nice message for yet.\n\n"
-    , "Here is a summary of the Note:\n"
-    ] ++ summary note
->>>>>>> 5590f523
   where
     maxTermDisplay = 20
     renderTerm e = let s = show e in -- todo: pretty print
@@ -299,12 +242,8 @@
         , "Suggestions: ", (fromString . show) suggestions, "\n\n"
         , "Type: ", (fromString . show) typ
         ]
-<<<<<<< HEAD
       C.CompilerBug c -> ["CompilerBug: ", fromString (show c)]
-      C.AbilityCheckFailure ambient requested ->
-=======
       C.AbilityCheckFailure ambient requested ctx ->
->>>>>>> 5590f523
         [ "AbilityCheckFailure: "
         , "ambient={"] ++ (AT.Text . renderType' env <$> ambient) ++
         [ "} requested={"] ++
