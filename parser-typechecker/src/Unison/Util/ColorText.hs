{-# LANGUAGE EmptyDataDecls    #-}
{-# LANGUAGE FlexibleInstances #-}
{-# LANGUAGE OverloadedStrings #-}
{-# LANGUAGE PatternSynonyms   #-}

module Unison.Util.ColorText
  (ANSI, StyledText, Style(..),
  style, type1, type2, errorSite,
<<<<<<< HEAD
  renderDocANSI, renderText)
=======
  renderDocANSI)
>>>>>>> ac5f973e
where

import           Data.Foldable (foldl', toList)
import qualified Data.Map as Map
import           Data.String (IsString (..))
import           Safe (headMay)
import           System.Console.ANSI (pattern Blue, pattern BoldIntensity,
                                      pattern Dull, pattern Foreground,
                                      pattern Green, pattern Red, pattern Reset,
                                      pattern SetColor,
                                      pattern SetConsoleIntensity,
                                      pattern SetUnderlining,
                                      pattern SingleUnderline, pattern Vivid,
                                      setSGRCode)
import           Unison.Lexer (Pos (..))
import           Unison.Util.AnnotatedText (AnnotatedDocument (..),
                                            AnnotatedExcerpt,
                                            AnnotatedText (..), Rendered (..),
                                            Section (..), annotations,
                                            lineOffset, splitAndRender, text,
                                            trailingNewLine)
import           Unison.Util.Range (Range (..), inRange)

data ANSI
data Style = ForceShow | Type1 | Type2 | ErrorSite deriving (Eq, Ord, Show)
type StyledText = AnnotatedText (Maybe Style)
type StyledBlockquote = AnnotatedExcerpt Style

_unhighlighted :: StyledText -> StyledText
_unhighlighted s = const Nothing <$> s

style :: a -> AnnotatedText (Maybe a) -> AnnotatedText (Maybe a)
style c s = const (Just c) <$> s

type1 :: StyledText -> StyledText
type1 s = const (Just Type1) <$> s

type2 :: StyledText -> StyledText
type2 s = const (Just Type2) <$> s

errorSite :: StyledText -> StyledText
errorSite s = const (Just ErrorSite) <$> s

toANSI :: Style -> Rendered ANSI
toANSI c = Rendered . pure . setSGRCode $ case c of
  ErrorSite -> [red]
  Type1     -> [blue]
  Type2     -> [green]
  ForceShow -> []
  where red = SetColor Foreground Vivid Red
        blue = SetColor Foreground Vivid Blue
        green = SetColor Foreground Dull Green
        _bold = SetConsoleIntensity BoldIntensity
        _underline = SetUnderlining SingleUnderline

resetANSI :: Rendered ANSI
resetANSI = Rendered . pure . setSGRCode $ [Reset]

renderText :: StyledText -> Rendered ANSI
renderText (AnnotatedText chunks) = foldl' go mempty chunks
  where go :: Rendered ANSI -> (String, Maybe Style) -> Rendered ANSI
        go r (text, Nothing)    = r <> resetANSI <> fromString text
        go r (text, Just style) = r <> toANSI style <> fromString text


renderDocANSI :: Int -> AnnotatedDocument Style -> Rendered ANSI
renderDocANSI excerptCollapseWidth (AnnotatedDocument chunks) =
  go $ toList chunks
  where
  go [] = mempty
  go (Blockquote exc : rest) =
    splitAndRender excerptCollapseWidth renderExcerpt exc <> go rest
  go (Describe style : rest) = go (Text (describe style) : rest)
  go (Text t : rest@(Blockquote _ : _)) =
    renderText t
      <> (if trailingNewLine t then mempty else "\n")
      <> go rest
  go (Text t : rest) = renderText t <> go rest

  describe :: Style -> StyledText
  describe ErrorSite = "in " <> errorSite "red"
  describe Type1     = "in " <> type1 "blue"
  describe Type2     = "in " <> type2 "green"
  describe ForceShow = mempty
<<<<<<< HEAD
  renderExcerpt :: StyledBlockquote -> Rendered ANSI
  renderExcerpt e =
    track (Pos line1 1) [] (Map.toList $ annotations e)
      (Rendered . pure $ renderLineNumber line1) (text e)
    where
      line1 :: Int
      line1 = lineOffset e

      renderLineNumber n =
        " " ++ replicate (lineNumberWidth - length sn) ' ' ++ sn ++ " | "
        where sn = show n
              lineNumberWidth = 4

      setupNewLine :: Rendered ANSI -> Pos -> Char -> (Rendered ANSI, Pos)
      setupNewLine openColor (Pos line col) c = case c of
        '\n' -> let r = Rendered . pure $ renderLineNumber (line + 1)
                in (r <> openColor, Pos (line + 1) 1)
        _ -> (mempty, Pos line (col + 1))

      track :: Pos -> [(Style, Pos)] -> [(Range, Style)] -> Rendered ANSI -> String -> Rendered ANSI
      track _pos stack _annotations rendered _input@"" =
        rendered <> if null stack then mempty else resetANSI
      track pos stack annotations rendered _input@(c:rest) =
        let -- get whichever annotations may now be open
            (poppedAnnotations, remainingAnnotations) = span (inRange pos . fst) annotations
            -- drop any stack entries that will be closed after this char
            stack0 = dropWhile ((<=pos) . snd) stack
            -- and add new stack entries
            stack' = foldl' pushColor stack0 poppedAnnotations
              where pushColor s (Range _ end, style) = (style, end) : s
            resetColor = -- stack is newly null, and there are no newly opened annotations
              if null poppedAnnotations && null stack' && not (null stack)
              then resetANSI else mempty
            maybeColor = fst <$> headMay stack'
            openColor = maybe mempty toANSI maybeColor
            (lineHeader, pos') = setupNewLine openColor pos c
            lineHeader' = if null rest then mempty else lineHeader
            newChar =
              if c == '\n'
                then (Rendered . pure) [c] <> resetANSI <> lineHeader'
                else openColor <> (Rendered . pure) [c]
        in track pos' stack' remainingAnnotations
          (rendered <> resetColor <> newChar ) rest
=======

toANSI :: Style -> Rendered ANSI
toANSI c = Rendered . pure . setSGRCode $ case c of
  ErrorSite -> [red]
  Type1     -> [blue]
  Type2     -> [green]
  ForceShow -> []
  where red = SetColor Foreground Vivid Red
        blue = SetColor Foreground Vivid Blue
        green = SetColor Foreground Dull Green
        _bold = SetConsoleIntensity BoldIntensity
        _underline = SetUnderlining SingleUnderline

resetANSI :: Rendered ANSI
resetANSI = Rendered . pure . setSGRCode $ [Reset]

renderText :: StyledText -> Rendered ANSI
renderText (AnnotatedText chunks) = foldl' go mempty chunks
  where go :: Rendered ANSI -> (String, Maybe Style) -> Rendered ANSI
        go r (text, Nothing)    = r <> resetANSI <> fromString text
        go r (text, Just style) = r <> toANSI style <> fromString text

renderExcerpt :: StyledBlockquote -> Rendered ANSI
renderExcerpt e =
  track (Pos line1 1) [] (Map.toList $ annotations e)
    (Rendered . pure $ renderLineNumber line1) (text e)
  where
    line1 :: Int
    line1 = lineOffset e

    renderLineNumber n =
      " " ++ replicate (lineNumberWidth - length sn) ' ' ++ sn ++ " | "
      where sn = show n
            lineNumberWidth = 4

    setupNewLine :: Rendered ANSI -> Pos -> Char -> (Rendered ANSI, Pos)
    setupNewLine openColor (Pos line col) c = case c of
      '\n' -> let r = Rendered . pure $ renderLineNumber (line + 1)
              in (r <> openColor, Pos (line + 1) 1)
      _ -> (mempty, Pos line (col + 1))

    track :: Pos -> [(Style, Pos)] -> [(Range, Style)] -> Rendered ANSI -> String -> Rendered ANSI
    track _pos stack _annotations rendered _input@"" =
      rendered <> if null stack then mempty else resetANSI
    track pos stack annotations rendered _input@(c:rest) =
      let -- get whichever annotations may now be open
          (poppedAnnotations, remainingAnnotations) = span (inRange pos . fst) annotations
          -- drop any stack entries that will be closed after this char
          stack0 = dropWhile ((<=pos) . snd) stack
          -- and add new stack entries
          stack' = foldl' pushColor stack0 poppedAnnotations
            where pushColor s (Range _ end, style) = (style, end) : s
          resetColor = -- stack is newly null, and there are no newly opened annotations
            if null poppedAnnotations && null stack' && not (null stack)
            then resetANSI else mempty
          maybeColor = fst <$> headMay stack'
          openColor = maybe mempty toANSI maybeColor
          (lineHeader, pos') = setupNewLine openColor pos c
          lineHeader' = if null rest then mempty else lineHeader
          newChar =
            if c == '\n'
              then (Rendered . pure) [c] <> resetANSI <> lineHeader'
              else openColor <> (Rendered . pure) [c]
      in track pos' stack' remainingAnnotations
        (rendered <> resetColor <> newChar ) rest
>>>>>>> ac5f973e
<|MERGE_RESOLUTION|>--- conflicted
+++ resolved
@@ -6,11 +6,7 @@
 module Unison.Util.ColorText
   (ANSI, StyledText, Style(..),
   style, type1, type2, errorSite,
-<<<<<<< HEAD
   renderDocANSI, renderText)
-=======
-  renderDocANSI)
->>>>>>> ac5f973e
 where
 
 import           Data.Foldable (foldl', toList)
@@ -95,72 +91,6 @@
   describe Type1     = "in " <> type1 "blue"
   describe Type2     = "in " <> type2 "green"
   describe ForceShow = mempty
-<<<<<<< HEAD
-  renderExcerpt :: StyledBlockquote -> Rendered ANSI
-  renderExcerpt e =
-    track (Pos line1 1) [] (Map.toList $ annotations e)
-      (Rendered . pure $ renderLineNumber line1) (text e)
-    where
-      line1 :: Int
-      line1 = lineOffset e
-
-      renderLineNumber n =
-        " " ++ replicate (lineNumberWidth - length sn) ' ' ++ sn ++ " | "
-        where sn = show n
-              lineNumberWidth = 4
-
-      setupNewLine :: Rendered ANSI -> Pos -> Char -> (Rendered ANSI, Pos)
-      setupNewLine openColor (Pos line col) c = case c of
-        '\n' -> let r = Rendered . pure $ renderLineNumber (line + 1)
-                in (r <> openColor, Pos (line + 1) 1)
-        _ -> (mempty, Pos line (col + 1))
-
-      track :: Pos -> [(Style, Pos)] -> [(Range, Style)] -> Rendered ANSI -> String -> Rendered ANSI
-      track _pos stack _annotations rendered _input@"" =
-        rendered <> if null stack then mempty else resetANSI
-      track pos stack annotations rendered _input@(c:rest) =
-        let -- get whichever annotations may now be open
-            (poppedAnnotations, remainingAnnotations) = span (inRange pos . fst) annotations
-            -- drop any stack entries that will be closed after this char
-            stack0 = dropWhile ((<=pos) . snd) stack
-            -- and add new stack entries
-            stack' = foldl' pushColor stack0 poppedAnnotations
-              where pushColor s (Range _ end, style) = (style, end) : s
-            resetColor = -- stack is newly null, and there are no newly opened annotations
-              if null poppedAnnotations && null stack' && not (null stack)
-              then resetANSI else mempty
-            maybeColor = fst <$> headMay stack'
-            openColor = maybe mempty toANSI maybeColor
-            (lineHeader, pos') = setupNewLine openColor pos c
-            lineHeader' = if null rest then mempty else lineHeader
-            newChar =
-              if c == '\n'
-                then (Rendered . pure) [c] <> resetANSI <> lineHeader'
-                else openColor <> (Rendered . pure) [c]
-        in track pos' stack' remainingAnnotations
-          (rendered <> resetColor <> newChar ) rest
-=======
-
-toANSI :: Style -> Rendered ANSI
-toANSI c = Rendered . pure . setSGRCode $ case c of
-  ErrorSite -> [red]
-  Type1     -> [blue]
-  Type2     -> [green]
-  ForceShow -> []
-  where red = SetColor Foreground Vivid Red
-        blue = SetColor Foreground Vivid Blue
-        green = SetColor Foreground Dull Green
-        _bold = SetConsoleIntensity BoldIntensity
-        _underline = SetUnderlining SingleUnderline
-
-resetANSI :: Rendered ANSI
-resetANSI = Rendered . pure . setSGRCode $ [Reset]
-
-renderText :: StyledText -> Rendered ANSI
-renderText (AnnotatedText chunks) = foldl' go mempty chunks
-  where go :: Rendered ANSI -> (String, Maybe Style) -> Rendered ANSI
-        go r (text, Nothing)    = r <> resetANSI <> fromString text
-        go r (text, Just style) = r <> toANSI style <> fromString text
 
 renderExcerpt :: StyledBlockquote -> Rendered ANSI
 renderExcerpt e =
@@ -204,5 +134,4 @@
               then (Rendered . pure) [c] <> resetANSI <> lineHeader'
               else openColor <> (Rendered . pure) [c]
       in track pos' stack' remainingAnnotations
-        (rendered <> resetColor <> newChar ) rest
->>>>>>> ac5f973e
+        (rendered <> resetColor <> newChar ) rest