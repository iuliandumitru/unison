--- conflicted
+++ resolved
@@ -110,10 +110,11 @@
       Some((l.arity, l.body, l.decompile))
 
     /** A `Lambda` of arity 1. */
+    // todo: delete this and ClosureForming2 later
     class Lambda1(decompiled: Term, arg1: Name, body: Computation)
       extends Lambda(1,body,decompiled) {
       val names = List(arg1)
-      override def underapply(builtins: Name => Computation)(
+      override def underapply(builtins: Environment)(
         argCount: Arity, substs: Map[Name, Term]): Lambda =
         sys.error("a lambda with arity 1 cannot be underapplied")
     }
@@ -122,6 +123,7 @@
       * A `Lambda` of arity 2 that forms a closure when underapplied, rather
       * than specializing away the supplied argument.
       */
+    // todo: delete this and Lambda1 later
     class ClosureForming2(decompiled: Term, arg1: Name, arg2: Name, body: Computation)
       extends Lambda(2,body,decompiled) {
       val names = List(arg1,arg2)
@@ -134,16 +136,7 @@
           val compiledArgv = compiledArg(r, rec, top, stackU, U0, U0, stackB, null, null)
           body(r, rec, top, stackU, compiledArgv, x0, stackB, r.boxed, x0b)
         }
-<<<<<<< HEAD
-        new Lambda1(decompiled(substs(names.head)), names.head, body2)
-=======
-        new Lambda(2 - argCount, body2, decompiled(names.take(argCount).map(substs): _*)) {
-          def names: List[Name] = names.drop(argCount)
-
-          override def underapply(builtins: Environment)(argCount: Arity, substs: Map[Name, Term]): Lambda =
-            sys.error("a lambda with arity 1 cannot be underapplied")
-        }
->>>>>>> 0dba3dba
+        new Lambda1(decompiled(substs(arg1)), arg1, body2)
       }
     }
     abstract class ClosureForming(arity: Int, body: Computation, decompiled: Term,
@@ -151,6 +144,7 @@
       val namesArray = names.toArray
       override def underapply(builtins: compilation.Environment)(
                               argCount: Int, substs: Map[Name, Term]): Value.Lambda = {
+        assert(arity >= 1)
         val argsInOrder: Seq[Term] = (0 until argCount) map { i =>
           substs(namesArray(i + args.length))
         }
@@ -167,12 +161,7 @@
 
   case class Data(typeId: Id, constructorId: ConstructorId, fields: Array[Value])
     extends Value {
-<<<<<<< HEAD
-    def decompile: Term = Term.Id(typeId)(fields.map(_.decompile): _*)
-=======
     def decompile: Term = Term.Constructor(typeId, constructorId)(fields.map(_.decompile): _*)
-    def toResult(r: R): U = { r.boxed = this; U0 }
->>>>>>> 0dba3dba
   }
 
 }
