--- conflicted
+++ resolved
@@ -44,21 +44,11 @@
                      (implicit A: Encode[A]): (Name, Computation) =
     (name, (r,rec,top,stackU,x1,x0,stackB,x1b,x0b) => A.encode(r, a))
 
-<<<<<<< HEAD
-//  def c0[A:NoDecompile](name: String, a: => A)
-//            (implicit A: Encode[A]): (Name, Computation) =
-//    (name, (r,rec,top,stackU,x1,x0,stackB,x1b,x0b) => A.encode(r, a))
-
-  def termFor(b: (Name, Computation)): Term = Term.Builtin(b._1)
-  def termFor(b: (Name, UnboxedType, Computation)): Term = Term.Builtin(b._1)
-  def computationFor(b: (Name, Computation)): Computation =
-    builtins(b._1)
+  def termFor(b: (Name, Computation)): Term = Term.Id(b._1)
+  def termFor(b: (Name, UnboxedType, Computation)): Term = Term.Id(b._1)
+  def computationFor(b: (Name, Computation)): Computation = builtins(b._1)
   def computationFor(b: (Name, UnboxedType, Computation)): Computation =
     builtins(b._1)
-=======
-  def termFor(b: (Name, Computation)): Term = Term.Id(b._1)
-  def computationFor(b: (Name, Computation)): Computation = builtins(b._1)
->>>>>>> d389de6b
   def lambdaFor(b: (Name, Computation)): Lambda =
     computationFor(b) match { case Return(lam: Lambda) => lam }
   def lambdaFor(b: (Name, UnboxedType, Computation)): Lambda =
@@ -237,13 +227,9 @@
       f.applyAsLong(x0)
     }
     val ns = List(arg)
-<<<<<<< HEAD
-    val decompile = Term.Builtin(name)
-    (name, outputType, Return(new Lambda(1, body, decompile) { def names = ns }))
-=======
     val decompile = Term.Id(name)
-    name -> Return(new Lambda(1, body, decompile) { def names = ns })
->>>>>>> d389de6b
+    val computation = Return(new Lambda(1, body, decompile) { def names = ns })
+    (name, outputType, computation)
   }
 
   def fpp_p[A,B,C](name: String, arg1: String, arg2: String, f: (A,B) => C)
@@ -383,7 +369,6 @@
   trait Decode[+T] { def decode(u: U, b: B): T }
   object Decode extends Decode0 {
     implicit val decodeValue: Decode[Value] = (u, v) => Value.fromParam(u, v)
-
     implicit val decodeLong: Decode[Long] = (u,_) => u
     implicit val decodeDouble: Decode[Double] = (u,_) => unboxedToDouble(u)
 
@@ -428,11 +413,7 @@
       Term.Text(_)
   }
 
-//  trait NoDecompile[A] { }
-
-  abstract class External(val get: Any) extends Value {
-    def toResult(r: R) = { r.boxed = this; U0 }
-  }
+  abstract class External(val get: Any) extends Value
   object External {
     def apply[A](value: A, decompiled: Term): Value =
       new External(value) { def decompile = decompiled }
