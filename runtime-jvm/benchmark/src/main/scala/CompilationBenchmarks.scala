--- conflicted
+++ resolved
@@ -66,20 +66,12 @@
       {
         val plusU = UnisonToScala.toUnboxed2(Builtins.Integer_add)
 
-<<<<<<< HEAD
-        val env = (new Array[U](20), new Array[B](20), new StackPtr(0), Result())
+        val env = (new Array[U](20), new Array[B](20), StackPtr.empty, Result())
         profile("triangle stream .foldLeft(plusU)") {
           Stream.fromUnison(0).take(N(triangleCount))
             .foldLeft(Value(0))(plusU(env)) match {
             case Value.Unboxed(n, _) => n
           }
-=======
-        val env = (new Array[U](20), new Array[B](20), StackPtr.empty, Result())
-        profile("stream-triangle-unisonfold") {
-          Stream.from(0).take(N(triangleCount))
-            .asInstanceOf[Stream[Param]]
-            .foldLeft(U0, null:Param)(plusU(env))((u,_) => u).toLong
->>>>>>> d389de6b
         }
       }
     )
